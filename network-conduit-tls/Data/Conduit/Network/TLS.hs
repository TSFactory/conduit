--- conflicted
+++ resolved
@@ -114,19 +114,12 @@
                  -> TLSConfig
 tlsConfigChainBS a b c d e = TLSConfig a b (makeCertDataBS c d e) False False
 
-<<<<<<< HEAD
 serverHandshake :: Socket -> TLS.Credentials -> Bool -> IO (TLS.Context, Maybe CertificateChain)
 serverHandshake socket creds wantClientCert = do
-    gen <- Crypto.Random.AESCtr.makeSystem
-    clientCertRef <- newIORef Nothing
-=======
-serverHandshake :: Socket -> TLS.Credentials -> IO (TLS.Context)
-serverHandshake socket creds = do
 #if !MIN_VERSION_tls(1,3,0)
     gen <- Crypto.Random.AESCtr.makeSystem
 #endif
-
->>>>>>> 9959a231
+    clientCertRef <- newIORef Nothing
     ctx <- TLS.contextNew
            TLS.Backend
                     { TLS.backendFlush = return ()
@@ -135,7 +128,6 @@
                     , TLS.backendRecv = recvExact socket
                     }
             params
-<<<<<<< HEAD
               { TLS.serverWantClientCert = wantClientCert
               , TLS.serverHooks = def
                   { TLS.onClientCertificate = \cert -> do
@@ -143,9 +135,7 @@
                       return TLS.CertificateUsageAccept
                   }
               }
-=======
-#if !MIN_VERSION_tls(1,3,0)
->>>>>>> 9959a231
+#if !MIN_VERSION_tls(1,3,0)	      
             gen
 #endif
 
@@ -191,15 +181,11 @@
 -- client handlers will be discarded. If you have mutable state you want
 -- to share among multiple handlers, you need to use some kind of mutable
 -- variables.
-<<<<<<< HEAD
+--
+-- Since 1.1.2
 runGeneralTCPServerTLS :: MonadBaseControl IO m => TLSConfig -> (AppData -> Maybe CertificateChain -> m ()) -> m ()
-=======
---
--- Since 1.1.2
-runGeneralTCPServerTLS :: MonadBaseControl IO m => TLSConfig -> (AppData -> m ()) -> m ()
->>>>>>> 9959a231
 runGeneralTCPServerTLS config app = liftBaseWith $ \run ->
-  runTCPServerTLS config $ \ad cert -> void . run $ app ad cert
+  runTCPServerTLS config $ void . run . app
 
 -- | run a server un-crypted but also pass a call-back to trigger a StartTLS handshake
 -- on the underlying connection
