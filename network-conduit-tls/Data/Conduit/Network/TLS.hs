{-# LANGUAGE OverloadedStrings #-}
{-# LANGUAGE RankNTypes #-}
{-# LANGUAGE FlexibleContexts #-}
{-# LANGUAGE RecordWildCards #-}
{-# LANGUAGE CPP #-}
{-# LANGUAGE KindSignatures #-}
module Data.Conduit.Network.TLS
    ( -- * Common
      ApplicationStartTLS
    , GeneralApplicationStartTLS
      -- * Server
    , TLSConfig
    , tlsConfigBS
    , tlsConfig
    , tlsConfigChainBS
    , tlsConfigChain
    , tlsHost
    , tlsPort
    , tlsWantClientCert
--    , tlsCertificate
--    , tlsKey
    , tlsNeedLocalAddr
    , tlsAppData
    , runTCPServerTLS
    , runGeneralTCPServerTLS
    , runTCPServerStartTLS
      -- * Client
    , TLSClientConfig
    , tlsClientConfig
    , runTLSClient
    , runTLSClientStartTLS
    , tlsClientPort
    , tlsClientHost
    , tlsClientUseTLS
    , tlsClientTLSSettings
    , tlsClientSockSettings
    , tlsClientConnectionContext
      -- * Misc
    , sourceConnection
    , sinkConnection
    ) where

import Control.Applicative ((<$>), (<*>))
import qualified Data.ByteString.Lazy as L
import qualified Network.TLS as TLS
import Data.Conduit.Network (runTCPServerWithHandle, serverSettings)
import Data.Streaming.Network.Internal (AppData (..), HostPreference)
import Data.Streaming.Network (safeRecv)
import Data.Conduit.Network.TLS.Internal
import Data.Conduit (yield, awaitForever, ConduitT)
import Network.Socket (SockAddr (SockAddrInet))
import qualified Network.Socket as NS
import Network.Socket.ByteString (sendAll)
import Control.Exception (bracket)
import Control.Monad.IO.Unlift (liftIO, MonadIO, MonadUnliftIO, withRunInIO, withUnliftIO, unliftIO)
import qualified Network.TLS.Extra as TLSExtra
import Network.Socket (Socket)
import qualified Data.ByteString as S
import qualified Data.ByteString.Char8 as S8
import qualified Network.Connection as NC
<<<<<<< HEAD
import Control.Monad.Trans.Control
import Data.Default
import Data.IORef
import Data.X509 (CertificateChain)

=======
import Data.Default.Class (def)
>>>>>>> 9acb3858

makeCertDataPath :: FilePath -> [FilePath] -> FilePath -> TlsCertData
makeCertDataPath certPath chainCertPaths keyPath =
    TlsCertData
      (S.readFile certPath)
      (mapM S.readFile chainCertPaths)
      (S.readFile keyPath)

makeCertDataBS :: S.ByteString -> [S.ByteString] -> S.ByteString ->
                  TlsCertData
makeCertDataBS certBS chainCertsBS keyBS =
    TlsCertData (return certBS) (return chainCertsBS) (return keyBS)

tlsConfig :: HostPreference
          -> Int -- ^ port
          -> FilePath -- ^ certificate
          -> FilePath -- ^ key
          -> TLSConfig
tlsConfig a b c d = tlsConfigChain a b c [] d


-- | allow to build a server config directly from raw bytestring data (exact same
-- string as if the certificates were read from the filesystem).
-- this enables to plug another backend to fetch certifcates (other than FS)
tlsConfigBS :: HostPreference
            -> Int          -- ^ port
            -> S.ByteString -- ^ Certificate raw data
            -> S.ByteString -- ^ Key file raw data
            -> TLSConfig
tlsConfigBS a b c d = tlsConfigChainBS a b c [] d

-- | Like 'tlsConfig', but also allow specifying chain certificates.
--
-- Since 1.1.1
tlsConfigChain :: HostPreference
               -> Int -- ^ Port
               -> FilePath -- ^ Certificate
               -> [FilePath] -- ^ Chain certificates
               -> FilePath -- ^ Key
               -> TLSConfig
tlsConfigChain a b c d e = TLSConfig a b (makeCertDataPath c d e) False False


-- | Like 'tlsConfigBS', but also allow specifying chain certificates.
--
-- Since 1.1.1
tlsConfigChainBS :: HostPreference
                 -> Int          -- ^ Port
                 -> S.ByteString -- ^ Certificate raw data
                 -> [S.ByteString] -- ^ Chain certificate raw data
                 -> S.ByteString -- ^ Key file raw data
                 -> TLSConfig
tlsConfigChainBS a b c d e = TLSConfig a b (makeCertDataBS c d e) False False

<<<<<<< HEAD
serverHandshake :: Socket -> TLS.Credentials -> Bool -> IO (TLS.Context, Maybe CertificateChain)
serverHandshake socket creds wantClientCert = do
#if !MIN_VERSION_tls(1,3,0)
    gen <- Crypto.Random.AESCtr.makeSystem
#endif
    clientCertRef <- newIORef Nothing
=======
serverHandshake :: Socket -> TLS.Credentials -> IO (TLS.Context)
serverHandshake socket creds = do
>>>>>>> 9acb3858
    ctx <- TLS.contextNew
           TLS.Backend
                    { TLS.backendFlush = return ()
                    , TLS.backendClose = return ()
                    , TLS.backendSend = sendAll socket
                    , TLS.backendRecv = recvExact socket
                    }
            params
<<<<<<< HEAD
              { TLS.serverWantClientCert = wantClientCert
              , TLS.serverHooks = def
                  { TLS.onClientCertificate = \cert -> do
                      writeIORef clientCertRef $ Just cert
                      return TLS.CertificateUsageAccept
                  }
              }
#if !MIN_VERSION_tls(1,3,0)
            gen
#endif
=======
>>>>>>> 9acb3858

    TLS.handshake ctx

    cert <- readIORef clientCertRef
    return (ctx, cert)

  where
    params = def
        { TLS.serverWantClientCert = False
        , TLS.serverSupported = def
<<<<<<< HEAD
            { TLS.supportedCiphers = ciphers
            , TLS.supportedVersions = [TLS.TLS12]
=======
            { TLS.supportedCiphers = TLSExtra.ciphersuite_default
>>>>>>> 9acb3858
            }
        , TLS.serverShared = def
            { TLS.sharedCredentials = creds
            }
        }

runTCPServerTLS :: TLSConfig -> (AppData -> Maybe CertificateChain -> IO ()) -> IO ()
runTCPServerTLS TLSConfig{..} app = do
    creds <- readCreds tlsCertData

    runTCPServerWithHandle settings (wrapApp creds)

    where
      -- convert tls settings to regular conduit network ones
      settings = serverSettings tlsPort tlsHost  -- (const $ return () ) tlsNeedLocalAddr

      wrapApp creds = app'
        where
          app' socket addr mlocal = do
            (ctx, cert) <- serverHandshake socket creds tlsWantClientCert
            app (tlsAppData ctx addr mlocal) cert
            TLS.bye ctx

-- |
--
-- @since 1.2.2
type GeneralApplicationStartTLS m a = (AppData, (AppData -> m ()) -> m ()) -> m a

type ApplicationStartTLS = GeneralApplicationStartTLS IO ()

-- | Like 'runTCPServerTLS', but monad can be any instance of 'MonadUnliftIO'.
--
-- Note that any changes to the monadic state performed by individual
-- client handlers will be discarded. If you have mutable state you want
-- to share among multiple handlers, you need to use some kind of mutable
-- variables.
--
-- Since 1.1.2
<<<<<<< HEAD
runGeneralTCPServerTLS :: MonadBaseControl IO m => TLSConfig -> (AppData -> Maybe CertificateChain -> m ()) -> m ()
runGeneralTCPServerTLS config app = liftBaseWith $ \run ->
  runTCPServerTLS config $ \ad cert -> void . run $ app ad cert
=======
runGeneralTCPServerTLS :: MonadUnliftIO m => TLSConfig -> (AppData -> m ()) -> m ()
runGeneralTCPServerTLS config app = withRunInIO $ \run ->
  runTCPServerTLS config $ run . app
>>>>>>> 9acb3858

-- | run a server un-crypted but also pass a call-back to trigger a StartTLS handshake
-- on the underlying connection
--
-- Sample usage:
-- 
-- > runTCPServerStartTLS serverConfig $ \(appData,startTLS) -> do
-- >   abortTLS <- doSomethingInClear appData
-- >   unless abortTLS $ startTls $ \appDataTls -> do
-- >     doSomethingSSL appDataTls
runTCPServerStartTLS :: MonadUnliftIO m => TLSConfig -> GeneralApplicationStartTLS m () -> m ()
runTCPServerStartTLS TLSConfig{..} app = withRunInIO $ \run -> do
    creds <- readCreds tlsCertData

    runTCPServerWithHandle settings (wrapApp creds run)

    where
      -- convert tls settings to regular conduit network ones
      settings = serverSettings tlsPort tlsHost  -- (const $ return () ) tlsNeedLocalAddr

      wrapApp creds run = clearapp
        where clearapp socket addr mlocal = let
                -- setup app data for the clear part of the connection
                clearData = AppData
                  { appRead' = safeRecv socket 4096
                  , appWrite' = sendAll socket
                  , appSockAddr' = addr
                  , appLocalAddr' = mlocal
                  , appCloseConnection' = NS.close socket
                  , appRawSocket' = Just socket
                  }
                -- wrap up the current connection with TLS
<<<<<<< HEAD
                startTls = \app' -> do
                  (ctx, _) <- liftBase $ serverHandshake socket creds tlsWantClientCert
                  app' (tlsAppData ctx addr mlocal)
                  liftBase $ TLS.bye ctx
=======
                startTls = \app' -> liftIO $ do
                  ctx <- serverHandshake socket creds
                  () <- run $ app' (tlsAppData ctx addr mlocal)
                  TLS.bye ctx
>>>>>>> 9acb3858
                in
                 run $ app (clearData, startTls)

-- | Create an @AppData@ from an existing tls @Context@ value. This is a lower level function, allowing you to create a connection in any way you want.
--
-- Sample usage:
--
-- > import Network.Simple.TCP.TLS
-- >
-- > myapp :: Application IO
-- > ...
-- > main = do
-- >     cset <- getDefaultClientSettings
-- >     connect cset "host" "port" $
-- >         (\(ctx, addr) -> myapp $ tlsAppData ctx addr Nothing)
--
-- Since 1.0.1
tlsAppData :: TLS.Context       -- ^ a TLS context
           -> SockAddr          -- ^ remote address
           -> Maybe SockAddr    -- ^ local address
           -> AppData
tlsAppData ctx addr mlocal = AppData
    { appRead' = TLS.recvData ctx
    , appWrite' = TLS.sendData ctx . L.fromChunks . return
    , appSockAddr' = addr
    , appLocalAddr' = mlocal
    , appCloseConnection' = TLS.contextClose ctx
    , appRawSocket' = Nothing
    }

<<<<<<< HEAD
-- taken from stunnel example in tls-extra
ciphers :: [TLS.Cipher]
ciphers =
    [ TLSExtra.cipher_AES128_SHA256
    , TLSExtra.cipher_AES256_SHA256
    ]

=======
>>>>>>> 9acb3858
readCreds :: TlsCertData -> IO TLS.Credentials
readCreds (TlsCertData iocert iochains iokey) =
    (TLS.credentialLoadX509ChainFromMemory <$> iocert <*> iochains <*> iokey)
    >>= either
        (error . ("Error reading TLS credentials: " ++))
        (return . TLS.Credentials . return)

-- | TLS requires exactly the number of bytes requested to be returned.
recvExact :: Socket -> Int -> IO S.ByteString
recvExact socket =
    loop id
  where
    loop front rest
        | rest < 0 = error "Data.Conduit.Network.TLS.recvExact: rest < 0"
        | rest == 0 = return $ S.concat $ front []
        | otherwise = do
            next <- safeRecv socket rest
            if S.length next == 0
                then return $ S.concat $ front []
                else loop (front . (next:)) $ rest - S.length next

-- | Settings type for TLS client connection.
--
-- Since 1.0.2
data TLSClientConfig = TLSClientConfig
    { tlsClientPort :: Int
    -- ^
    --
    -- Since 1.0.2
    , tlsClientHost :: S.ByteString
    -- ^
    --
    -- Since 1.0.2
    , tlsClientUseTLS :: Bool
    -- ^ Default is True. If set to @False@, will make a non-TLS connection.
    --
    -- Since 1.0.2
    , tlsClientTLSSettings :: NC.TLSSettings
    -- ^ TLS settings to use. If not provided, defaults will be provided.
    --
    -- Since 1.0.2
    , tlsClientSockSettings :: Maybe NC.SockSettings
    -- ^ Socks configuration; default is @Nothing@. If absent, Socks will not be used.
    --
    -- Since 1.0.2
    , tlsClientConnectionContext :: Maybe NC.ConnectionContext
    -- ^ Connection context. Default is @Nothing@, which will generate a new
    -- context automatically. If you will be making many connections, it's
    -- recommended to call 'NC.initConnectionContext' yourself.
    --
    -- Since 1.0.2
    }

-- | Smart constructor for @TLSClientConfig@.
--
-- Since 1.0.2
tlsClientConfig :: Int -- ^ port
                -> S.ByteString -- ^ host
                -> TLSClientConfig
tlsClientConfig port host = TLSClientConfig
    { tlsClientPort = port
    , tlsClientHost = host
    , tlsClientUseTLS = True
    , tlsClientTLSSettings = def
    , tlsClientSockSettings = Nothing
    , tlsClientConnectionContext = Nothing
    }

-- | Run an application with the given configuration.
--
-- Since 1.0.2
runTLSClient :: MonadUnliftIO m
             => TLSClientConfig
             -> (AppData -> m a)
             -> m a
runTLSClient TLSClientConfig {..} app = withRunInIO $ \run -> do
    context <- maybe NC.initConnectionContext return tlsClientConnectionContext
    let params = NC.ConnectionParams
            { NC.connectionHostname = S8.unpack tlsClientHost
            , NC.connectionPort = fromIntegral tlsClientPort
            , NC.connectionUseSecure =
                if tlsClientUseTLS
                    then Just tlsClientTLSSettings
                    else Nothing
            , NC.connectionUseSocks = tlsClientSockSettings
            }
    bracket
        (NC.connectTo context params)
        NC.connectionClose
        (\conn -> run $ app AppData
            { appRead' = NC.connectionGetChunk conn
            , appWrite' = NC.connectionPut conn
            , appSockAddr' = SockAddrInet (fromIntegral tlsClientPort) 0 -- FIXME
            , appLocalAddr' = Nothing
            , appCloseConnection' = NC.connectionClose conn
            , appRawSocket' = Nothing
            })


-- | Run an application with the given configuration. starting with a clear connection
--   but provide also a call back to trigger a StartTLS handshake on the connection
--
-- Since 1.0.2
runTLSClientStartTLS :: MonadUnliftIO m
                     => TLSClientConfig
                     -> GeneralApplicationStartTLS m a
                     -> m a
runTLSClientStartTLS TLSClientConfig {..} app = withUnliftIO $ \u -> do
    context <- maybe NC.initConnectionContext return tlsClientConnectionContext
    let params = NC.ConnectionParams
            { NC.connectionHostname = S8.unpack tlsClientHost
            , NC.connectionPort = fromIntegral tlsClientPort
            , NC.connectionUseSecure = Nothing
            , NC.connectionUseSocks = tlsClientSockSettings
            }
    bracket (NC.connectTo context params) NC.connectionClose
        (\conn -> unliftIO u $ app (
            AppData
            { appRead' = NC.connectionGetChunk conn
            , appWrite' = NC.connectionPut conn
            , appSockAddr' = SockAddrInet (fromIntegral tlsClientPort) 0 -- FIXME
            , appLocalAddr' = Nothing
            , appCloseConnection' = NC.connectionClose conn
            , appRawSocket' = Nothing
            }
            , \app' -> liftIO $ do
                 NC.connectionSetSecure context conn tlsClientTLSSettings
                 unliftIO u $ app' AppData
                   { appRead' = NC.connectionGetChunk conn
                   , appWrite' = NC.connectionPut conn
                   , appSockAddr' = SockAddrInet (fromIntegral tlsClientPort) 0 -- FIXME
                   , appLocalAddr' = Nothing
                   , appCloseConnection' = NC.connectionClose conn
                    , appRawSocket' = Nothing
                   }
            )
            )


-- | Read from a 'NC.Connection'.
--
-- @since 1.3.0
sourceConnection :: MonadIO m => NC.Connection -> ConduitT i S.ByteString m ()
sourceConnection conn =
    loop
  where
    loop = do
        bs <- liftIO $ NC.connectionGetChunk conn
        if S.null bs
            then return ()
            else yield bs >> loop

-- | Write to a 'NC.Connection'.
--
-- @since 1.3.0
sinkConnection :: MonadIO m => NC.Connection -> ConduitT S.ByteString o m ()
sinkConnection conn = awaitForever (liftIO . NC.connectionPut conn)<|MERGE_RESOLUTION|>--- conflicted
+++ resolved
@@ -52,21 +52,19 @@
 import qualified Network.Socket as NS
 import Network.Socket.ByteString (sendAll)
 import Control.Exception (bracket)
+import Control.Monad (void)
 import Control.Monad.IO.Unlift (liftIO, MonadIO, MonadUnliftIO, withRunInIO, withUnliftIO, unliftIO)
 import qualified Network.TLS.Extra as TLSExtra
 import Network.Socket (Socket)
 import qualified Data.ByteString as S
 import qualified Data.ByteString.Char8 as S8
 import qualified Network.Connection as NC
-<<<<<<< HEAD
 import Control.Monad.Trans.Control
 import Data.Default
 import Data.IORef
 import Data.X509 (CertificateChain)
 
-=======
 import Data.Default.Class (def)
->>>>>>> 9acb3858
 
 makeCertDataPath :: FilePath -> [FilePath] -> FilePath -> TlsCertData
 makeCertDataPath certPath chainCertPaths keyPath =
@@ -121,17 +119,12 @@
                  -> TLSConfig
 tlsConfigChainBS a b c d e = TLSConfig a b (makeCertDataBS c d e) False False
 
-<<<<<<< HEAD
 serverHandshake :: Socket -> TLS.Credentials -> Bool -> IO (TLS.Context, Maybe CertificateChain)
 serverHandshake socket creds wantClientCert = do
 #if !MIN_VERSION_tls(1,3,0)
     gen <- Crypto.Random.AESCtr.makeSystem
 #endif
     clientCertRef <- newIORef Nothing
-=======
-serverHandshake :: Socket -> TLS.Credentials -> IO (TLS.Context)
-serverHandshake socket creds = do
->>>>>>> 9acb3858
     ctx <- TLS.contextNew
            TLS.Backend
                     { TLS.backendFlush = return ()
@@ -140,7 +133,6 @@
                     , TLS.backendRecv = recvExact socket
                     }
             params
-<<<<<<< HEAD
               { TLS.serverWantClientCert = wantClientCert
               , TLS.serverHooks = def
                   { TLS.onClientCertificate = \cert -> do
@@ -151,8 +143,6 @@
 #if !MIN_VERSION_tls(1,3,0)
             gen
 #endif
-=======
->>>>>>> 9acb3858
 
     TLS.handshake ctx
 
@@ -163,12 +153,8 @@
     params = def
         { TLS.serverWantClientCert = False
         , TLS.serverSupported = def
-<<<<<<< HEAD
             { TLS.supportedCiphers = ciphers
             , TLS.supportedVersions = [TLS.TLS12]
-=======
-            { TLS.supportedCiphers = TLSExtra.ciphersuite_default
->>>>>>> 9acb3858
             }
         , TLS.serverShared = def
             { TLS.sharedCredentials = creds
@@ -207,15 +193,9 @@
 -- variables.
 --
 -- Since 1.1.2
-<<<<<<< HEAD
-runGeneralTCPServerTLS :: MonadBaseControl IO m => TLSConfig -> (AppData -> Maybe CertificateChain -> m ()) -> m ()
-runGeneralTCPServerTLS config app = liftBaseWith $ \run ->
+runGeneralTCPServerTLS :: MonadUnliftIO m => TLSConfig -> (AppData -> Maybe CertificateChain -> m ()) -> m ()
+runGeneralTCPServerTLS config app = withRunInIO $ \run ->
   runTCPServerTLS config $ \ad cert -> void . run $ app ad cert
-=======
-runGeneralTCPServerTLS :: MonadUnliftIO m => TLSConfig -> (AppData -> m ()) -> m ()
-runGeneralTCPServerTLS config app = withRunInIO $ \run ->
-  runTCPServerTLS config $ run . app
->>>>>>> 9acb3858
 
 -- | run a server un-crypted but also pass a call-back to trigger a StartTLS handshake
 -- on the underlying connection
@@ -248,17 +228,10 @@
                   , appRawSocket' = Just socket
                   }
                 -- wrap up the current connection with TLS
-<<<<<<< HEAD
-                startTls = \app' -> do
-                  (ctx, _) <- liftBase $ serverHandshake socket creds tlsWantClientCert
-                  app' (tlsAppData ctx addr mlocal)
-                  liftBase $ TLS.bye ctx
-=======
                 startTls = \app' -> liftIO $ do
-                  ctx <- serverHandshake socket creds
+                  (ctx, _) <- serverHandshake socket creds tlsWantClientCert
                   () <- run $ app' (tlsAppData ctx addr mlocal)
                   TLS.bye ctx
->>>>>>> 9acb3858
                 in
                  run $ app (clearData, startTls)
 
@@ -289,7 +262,6 @@
     , appRawSocket' = Nothing
     }
 
-<<<<<<< HEAD
 -- taken from stunnel example in tls-extra
 ciphers :: [TLS.Cipher]
 ciphers =
@@ -297,8 +269,6 @@
     , TLSExtra.cipher_AES256_SHA256
     ]
 
-=======
->>>>>>> 9acb3858
 readCreds :: TlsCertData -> IO TLS.Credentials
 readCreds (TlsCertData iocert iochains iokey) =
     (TLS.credentialLoadX509ChainFromMemory <$> iocert <*> iochains <*> iokey)
