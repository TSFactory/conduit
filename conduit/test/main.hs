{-# LANGUAGE OverloadedStrings #-}
{-# LANGUAGE CPP #-}
{-# LANGUAGE NoMonomorphismRestriction #-}
import Test.Hspec
import Test.Hspec.QuickCheck (prop)
import Test.QuickCheck.Monadic (assert, monadicIO, run)

import qualified Data.Conduit as C
import qualified Data.Conduit.Util as C
import qualified Data.Conduit.Internal as CI
import qualified Data.Conduit.List as CL
import qualified Data.Conduit.Lazy as CLazy
import qualified Data.Conduit.Binary as CB
import qualified Data.Conduit.Text as CT
import Data.Conduit (runResourceT, ConduitM)
import Data.Maybe   (fromMaybe,catMaybes)
import qualified Data.List as DL
import Control.Monad.ST (runST)
import Data.Monoid
import qualified Data.ByteString as S
import qualified Data.ByteString.Char8 as S8
import qualified Data.IORef as I
import qualified Data.ByteString.Lazy as L
import Data.ByteString.Lazy.Char8 ()
import qualified Data.Text as T
import qualified Data.Text.Lazy as TL
import qualified Data.Text.Lazy.Encoding as TLE
import Control.Monad.Trans.Resource (runExceptionT, runExceptionT_, allocate, resourceForkIO)
import Control.Concurrent (threadDelay, killThread)
import Control.Monad.IO.Class (liftIO)
import Control.Monad.Trans.Class (lift)
import Control.Monad.Trans.Writer (execWriter, tell, runWriterT, runWriter, Writer)
import Control.Monad.Trans.State (evalStateT, get, put)
import Control.Applicative (pure, (<$>), (<*>))
import Data.Functor.Identity (Identity,runIdentity)
import Control.Monad (forever, void)
import qualified Control.Concurrent.MVar as M
import Control.Monad.Error (catchError, throwError, Error)
import Data.Void (Void)

(@=?) :: (Eq a, Show a) => a -> a -> IO ()
(@=?) = flip shouldBe

-- Quickcheck property for testing equivalence of list processing
-- functions and their conduit counterparts
equivToList :: Eq b => ([a] -> [b]) -> CI.Conduit a Identity b -> [a] -> Bool
equivToList f conduit xs =
  f xs == runIdentity (CL.sourceList xs C.$$ conduit C.=$= CL.consume)


main :: IO ()
main = hspec $ do
    describe "data loss rules" $ do
        it "consumes the source to quickly" $ do
            x <- runResourceT $ CL.sourceList [1..10 :: Int] C.$$ do
                  strings <- CL.map show C.=$ CL.take 5
                  liftIO $ putStr $ unlines strings
                  CL.fold (+) 0
            40 `shouldBe` x

        it "correctly consumes a chunked resource" $ do
            x <- runResourceT $ (CL.sourceList [1..5 :: Int] `mappend` CL.sourceList [6..10]) C.$$ do
                strings <- CL.map show C.=$ CL.take 5
                liftIO $ putStr $ unlines strings
                CL.fold (+) 0
            40 `shouldBe` x

    describe "filter" $ do
        it "even" $ do
            x <- runResourceT $ CL.sourceList [1..10] C.$$ CL.filter even C.=$ CL.consume
            x `shouldBe` filter even [1..10 :: Int]

    prop "concat" $ equivToList (concat :: [[Int]]->[Int]) CL.concat

    describe "mapFoldable" $ do
        prop "list" $
            equivToList (concatMap (:[]) :: [Int]->[Int]) (CL.mapFoldable  (:[]))
        let f x = if odd x then Just x else Nothing
        prop "Maybe" $
            equivToList (catMaybes . map f :: [Int]->[Int]) (CL.mapFoldable f)

    prop "scanl" $ equivToList (tail . scanl (+) 0 :: [Int]->[Int]) (CL.scanl (\a s -> (a+s,a+s)) 0)

    -- mapFoldableM and scanlM are fully polymorphic in type of monad
    -- so it suffice to check only with Identity.
    describe "mapFoldableM" $ do
        prop "list" $
            equivToList (concatMap (:[]) :: [Int]->[Int]) (CL.mapFoldableM (return . (:[])))
        let f x = if odd x then Just x else Nothing
        prop "Maybe" $
            equivToList (catMaybes . map f :: [Int]->[Int]) (CL.mapFoldableM (return . f))

    prop "scanl" $ equivToList (tail . scanl (+) 0 :: [Int]->[Int]) (CL.scanlM (\a s -> return (a+s,a+s)) 0)

    describe "ResourceT" $ do
        it "resourceForkIO" $ do
            counter <- I.newIORef 0
            let w = allocate
                        (I.atomicModifyIORef counter $ \i ->
                            (i + 1, ()))
                        (const $ I.atomicModifyIORef counter $ \i ->
                            (i - 1, ()))
            runResourceT $ do
                _ <- w
                _ <- resourceForkIO $ return ()
                _ <- resourceForkIO $ return ()
                sequence_ $ replicate 1000 $ do
                    tid <- resourceForkIO $ return ()
                    liftIO $ killThread tid
                _ <- resourceForkIO $ return ()
                _ <- resourceForkIO $ return ()
                return ()

            -- give enough of a chance to the cleanup code to finish
            threadDelay 1000
            res <- I.readIORef counter
            res `shouldBe` (0 :: Int)

    describe "sum" $ do
        it "works for 1..10" $ do
            x <- runResourceT $ CL.sourceList [1..10] C.$$ CL.fold (+) (0 :: Int)
            x `shouldBe` sum [1..10]
        prop "is idempotent" $ \list ->
            (runST $ CL.sourceList list C.$$ CL.fold (+) (0 :: Int))
            == sum list

    describe "foldMap" $ do
        it "sums 1..10" $ do
            Sum x <- CL.sourceList [1..(10 :: Int)] C.$$ CL.foldMap Sum
            x `shouldBe` sum [1..10]

        it "preserves order" $ do
            x <- CL.sourceList [[4],[2],[3],[1]] C.$$ CL.foldMap (++[(9 :: Int)])
            x `shouldBe` [4,9,2,9,3,9,1,9]

    describe "foldMapM" $ do
        it "sums 1..10" $ do
            Sum x <- CL.sourceList [1..(10 :: Int)] C.$$ CL.foldMapM (return . Sum)
            x `shouldBe` sum [1..10]

        it "preserves order" $ do
            x <- CL.sourceList [[4],[2],[3],[1]] C.$$ CL.foldMapM (return . (++[(9 :: Int)]))
            x `shouldBe` [4,9,2,9,3,9,1,9]

    describe "unfold" $ do
        it "works" $ do
            let f 0 = Nothing
                f i = Just (show i, i - 1)
                seed = 10 :: Int
            x <- CL.unfold f seed C.$$ CL.consume
            let y = DL.unfoldr f seed
            x `shouldBe` y

    describe "Monoid instance for Source" $ do
        it "mappend" $ do
            x <- runResourceT $ (CL.sourceList [1..5 :: Int] `mappend` CL.sourceList [6..10]) C.$$ CL.fold (+) 0
            x `shouldBe` sum [1..10]
        it "mconcat" $ do
            x <- runResourceT $ mconcat
                [ CL.sourceList [1..5 :: Int]
                , CL.sourceList [6..10]
                , CL.sourceList [11..20]
                ] C.$$ CL.fold (+) 0
            x `shouldBe` sum [1..20]

    describe "file access" $ do
        it "read" $ do
            bs <- S.readFile "conduit.cabal"
            bss <- runResourceT $ CB.sourceFile "conduit.cabal" C.$$ CL.consume
            bs @=? S.concat bss

        it "read range" $ do
            S.writeFile "tmp" "0123456789"
            bss <- runResourceT $ CB.sourceFileRange "tmp" (Just 2) (Just 3) C.$$ CL.consume
            S.concat bss `shouldBe` "234"

        it "write" $ do
            runResourceT $ CB.sourceFile "conduit.cabal" C.$$ CB.sinkFile "tmp"
            bs1 <- S.readFile "conduit.cabal"
            bs2 <- S.readFile "tmp"
            bs1 @=? bs2

        it "conduit" $ do
            runResourceT $ CB.sourceFile "conduit.cabal"
                C.$= CB.conduitFile "tmp"
                C.$$ CB.sinkFile "tmp2"
            bs1 <- S.readFile "conduit.cabal"
            bs2 <- S.readFile "tmp"
            bs3 <- S.readFile "tmp2"
            bs1 @=? bs2
            bs1 @=? bs3

    describe "zipping" $ do
        it "zipping two small lists" $ do
            res <- runResourceT $ C.zip (CL.sourceList [1..10]) (CL.sourceList [11..12]) C.$$ CL.consume
            res @=? zip [1..10 :: Int] [11..12 :: Int]

    describe "zipping sinks" $ do
        it "take all" $ do
            res <- runResourceT $ CL.sourceList [1..10] C.$$ C.zipSinks CL.consume CL.consume
            res @=? ([1..10 :: Int], [1..10 :: Int])
        it "take fewer on left" $ do
            res <- runResourceT $ CL.sourceList [1..10] C.$$ C.zipSinks (CL.take 4) CL.consume
            res @=? ([1..4 :: Int], [1..10 :: Int])
        it "take fewer on right" $ do
            res <- runResourceT $ CL.sourceList [1..10] C.$$ C.zipSinks CL.consume (CL.take 4)
            res @=? ([1..10 :: Int], [1..4 :: Int])

    describe "Monad instance for Sink" $ do
        it "binding" $ do
            x <- runResourceT $ CL.sourceList [1..10] C.$$ do
                _ <- CL.take 5
                CL.fold (+) (0 :: Int)
            x `shouldBe` sum [6..10]

    describe "Applicative instance for Sink" $ do
        it "<$> and <*>" $ do
            x <- runResourceT $ CL.sourceList [1..10] C.$$
                (+) <$> pure 5 <*> CL.fold (+) (0 :: Int)
            x `shouldBe` sum [1..10] + 5

    describe "resumable sources" $ do
        it "simple" $ do
            (x, y, z) <- runResourceT $ do
                let src1 = CL.sourceList [1..10 :: Int]
                (src2, x) <- src1 C.$$+ CL.take 5
                (src3, y) <- src2 C.$$+ CL.fold (+) 0
                z <- src3 C.$$ CL.consume
                return (x, y, z)
            x `shouldBe` [1..5] :: IO ()
            y `shouldBe` sum [6..10]
            z `shouldBe` []

    describe "conduits" $ do
        it "map, left" $ do
            x <- runResourceT $
                CL.sourceList [1..10]
                    C.$= CL.map (* 2)
                    C.$$ CL.fold (+) 0
            x `shouldBe` 2 * sum [1..10 :: Int]

        it "map, left >+>" $ do
            x <- runResourceT $
                    (CL.sourceList [1..10]
                    CI.>+> (CL.map (* 2)))
                    C.$$ CL.fold (+) 0
            x `shouldBe` 2 * sum [1..10 :: Int]

        it "map, right" $ do
            x <- runResourceT $
                CL.sourceList [1..10]
                    C.$$ CL.map (* 2)
                    C.=$ CL.fold (+) 0
            x `shouldBe` 2 * sum [1..10 :: Int]

        it "groupBy" $ do
            let input = [1::Int, 1, 2, 3, 3, 3, 4, 5, 5]
            x <- runResourceT $ CL.sourceList input
                    C.$$ CL.groupBy (==)
                    C.=$ CL.consume
            x `shouldBe` DL.groupBy (==) input

        it "groupBy (nondup begin/end)" $ do
            let input = [1::Int, 2, 3, 3, 3, 4, 5]
            x <- runResourceT $ CL.sourceList input
                    C.$$ CL.groupBy (==)
                    C.=$ CL.consume
            x `shouldBe` DL.groupBy (==) input

        it "mapMaybe" $ do
            let input = [Just (1::Int), Nothing, Just 2, Nothing, Just 3]
            x <- runResourceT $ CL.sourceList input
                    C.$$ CL.mapMaybe ((+2) <$>)
                    C.=$ CL.consume
            x `shouldBe` [3, 4, 5]

        it "mapMaybeM" $ do
            let input = [Just (1::Int), Nothing, Just 2, Nothing, Just 3]
            x <- runResourceT $ CL.sourceList input
                    C.$$ CL.mapMaybeM (return . ((+2) <$>))
                    C.=$ CL.consume
            x `shouldBe` [3, 4, 5]

        it "catMaybes" $ do
            let input = [Just (1::Int), Nothing, Just 2, Nothing, Just 3]
            x <- runResourceT $ CL.sourceList input
                    C.$$ CL.catMaybes
                    C.=$ CL.consume
            x `shouldBe` [1, 2, 3]

        it "concatMap" $ do
            let input = [1, 11, 21]
            x <- runResourceT $ CL.sourceList input
                    C.$$ CL.concatMap (\i -> enumFromTo i (i + 9))
                    C.=$ CL.fold (+) (0 :: Int)
            x `shouldBe` sum [1..30]

        it "bind together" $ do
            let conduit = CL.map (+ 5) C.=$= CL.map (* 2)
            x <- runResourceT $ CL.sourceList [1..10] C.$= conduit C.$$ CL.fold (+) 0
            x `shouldBe` sum (map (* 2) $ map (+ 5) [1..10 :: Int])

#if !FAST
    describe "isolate" $ do
        it "bound to resumable source" $ do
            (x, y) <- runResourceT $ do
                let src1 = CL.sourceList [1..10 :: Int]
                (src2, x) <- src1 C.$= CL.isolate 5 C.$$+ CL.consume
                y <- src2 C.$$ CL.consume
                return (x, y)
            x `shouldBe` [1..5]
            y `shouldBe` []

        it "bound to sink, non-resumable" $ do
            (x, y) <- runResourceT $ do
                CL.sourceList [1..10 :: Int] C.$$ do
                    x <- CL.isolate 5 C.=$ CL.consume
                    y <- CL.consume
                    return (x, y)
            x `shouldBe` [1..5]
            y `shouldBe` [6..10]

        it "bound to sink, resumable" $ do
            (x, y) <- runResourceT $ do
                let src1 = CL.sourceList [1..10 :: Int]
                (src2, x) <- src1 C.$$+ CL.isolate 5 C.=$ CL.consume
                y <- src2 C.$$ CL.consume
                return (x, y)
            x `shouldBe` [1..5]
            y `shouldBe` [6..10]

        it "consumes all data" $ do
            x <- runResourceT $ CL.sourceList [1..10 :: Int] C.$$ do
                CL.isolate 5 C.=$ CL.sinkNull
                CL.consume
            x `shouldBe` [6..10]

    describe "lazy" $ do
        it' "works inside a ResourceT" $ runResourceT $ do
            counter <- liftIO $ I.newIORef 0
            let incr i = do
                    istate <- liftIO $ I.newIORef $ Just (i :: Int)
                    let loop = do
                            res <- liftIO $ I.atomicModifyIORef istate ((,) Nothing)
                            case res of
                                Nothing -> return ()
                                Just x -> do
                                    count <- liftIO $ I.atomicModifyIORef counter
                                        (\j -> (j + 1, j + 1))
                                    liftIO $ count `shouldBe` i
                                    C.yield x
                                    loop
                    loop
            nums <- CLazy.lazyConsume $ mconcat $ map incr [1..10]
            liftIO $ nums `shouldBe` [1..10]

        it' "returns nothing outside ResourceT" $ do
            bss <- runResourceT $ CLazy.lazyConsume $ CB.sourceFile "test/main.hs"
            bss `shouldBe` []

        it' "works with pure sources" $ do
            nums <- CLazy.lazyConsume $ forever $ C.yield 1
            take 100 nums `shouldBe` replicate 100 (1 :: Int)

    describe "sequence" $ do
        it "simple sink" $ do
            let sumSink = do
                    ma <- CL.head
                    case ma of
                        Nothing -> return 0
                        Just a  -> (+a) . fromMaybe 0 <$> CL.head

            res <- runResourceT $ CL.sourceList [1..11 :: Int]
                             C.$= CL.sequence sumSink
                             C.$$ CL.consume
            res `shouldBe` [3, 7, 11, 15, 19, 11]

        it "sink with unpull behaviour" $ do
            let sumSink = do
                    ma <- CL.head
                    case ma of
                        Nothing -> return 0
                        Just a  -> (+a) . fromMaybe 0 <$> CL.peek

            res <- runResourceT $ CL.sourceList [1..11 :: Int]
                             C.$= CL.sequence sumSink
                             C.$$ CL.consume
            res `shouldBe` [3, 5, 7, 9, 11, 13, 15, 17, 19, 21, 11]

#endif

    describe "peek" $ do
        it "works" $ do
            (a, b) <- runResourceT $ CL.sourceList [1..10 :: Int] C.$$ do
                a <- CL.peek
                b <- CL.consume
                return (a, b)
            (a, b) `shouldBe` (Just 1, [1..10])

    describe "text" $ do
        let go enc tenc tdec cenc = do
                prop (enc ++ " single chunk") $ \chars -> runST $ runExceptionT_ $ do
                    let tl = TL.pack chars
                        lbs = tenc tl
                        src = CL.sourceList $ L.toChunks lbs
                    ts <- src C.$= CT.decode cenc C.$$ CL.consume
                    return $ TL.fromChunks ts == tl
                prop (enc ++ " many chunks") $ \chars -> runIdentity $ runExceptionT_ $ do
                    let tl = TL.pack chars
                        lbs = tenc tl
                        src = mconcat $ map (CL.sourceList . return . S.singleton) $ L.unpack lbs
                        
                    ts <- src C.$= CT.decode cenc C.$$ CL.consume
                    return $ TL.fromChunks ts == tl

                -- Check whether raw bytes are decoded correctly, in
                -- particular that Text decoding produces an error if
                -- and only if Conduit does.
                prop (enc ++ " raw bytes") $ \bytes ->
                    let lbs = L.pack bytes
                        src = CL.sourceList $ L.toChunks lbs
                        etl = C.runException $ src C.$= CT.decode cenc C.$$ CL.consume
                        tl' = tdec lbs
                    in  case etl of
                          (Left _) -> (return $! TL.toStrict tl') `shouldThrow` anyException
                          (Right tl) -> TL.fromChunks tl `shouldBe` tl'
                prop (enc ++ " encoding") $ \chars -> runIdentity $ runExceptionT_ $ do
                    let tss = map T.pack chars
                        lbs = tenc $ TL.fromChunks tss
                        src = mconcat $ map (CL.sourceList . return) tss
                    bss <- src C.$= CT.encode cenc C.$$ CL.consume
                    return $ L.fromChunks bss == lbs
        go "utf8" TLE.encodeUtf8 TLE.decodeUtf8 CT.utf8
        go "utf16_le" TLE.encodeUtf16LE TLE.decodeUtf16LE CT.utf16_le
        go "utf16_be" TLE.encodeUtf16BE TLE.decodeUtf16BE CT.utf16_be
        go "utf32_le" TLE.encodeUtf32LE TLE.decodeUtf32LE CT.utf32_le
        go "utf32_be" TLE.encodeUtf32BE TLE.decodeUtf32BE CT.utf32_be

    describe "text lines" $ do
        it "works across split lines" $
            (CL.sourceList [T.pack "abc", T.pack "d\nef"] C.$= CT.lines C.$$ CL.consume) ==
                [[T.pack "abcd", T.pack "ef"]]
        it "works with multiple lines in an item" $
            (CL.sourceList [T.pack "ab\ncd\ne"] C.$= CT.lines C.$$ CL.consume) ==
                [[T.pack "ab", T.pack "cd", T.pack "e"]]
        it "works with ending on a newline" $
            (CL.sourceList [T.pack "ab\n"] C.$= CT.lines C.$$ CL.consume) ==
                [[T.pack "ab"]]
        it "works with ending a middle item on a newline" $
            (CL.sourceList [T.pack "ab\n", T.pack "cd\ne"] C.$= CT.lines C.$$ CL.consume) ==
                [[T.pack "ab", T.pack "cd", T.pack "e"]]
        it "is not too eager" $ do
            x <- CL.sourceList ["foobarbaz", error "ignore me"] C.$$ CT.decode CT.utf8 C.=$ CL.head
            x `shouldBe` Just "foobarbaz"

    describe "text lines bounded" $ do
        it "works across split lines" $
            (CL.sourceList [T.pack "abc", T.pack "d\nef"] C.$= CT.linesBounded 80 C.$$ CL.consume) ==
                [[T.pack "abcd", T.pack "ef"]]
        it "works with multiple lines in an item" $
            (CL.sourceList [T.pack "ab\ncd\ne"] C.$= CT.linesBounded 80 C.$$ CL.consume) ==
                [[T.pack "ab", T.pack "cd", T.pack "e"]]
        it "works with ending on a newline" $
            (CL.sourceList [T.pack "ab\n"] C.$= CT.linesBounded 80 C.$$ CL.consume) ==
                [[T.pack "ab"]]
        it "works with ending a middle item on a newline" $
            (CL.sourceList [T.pack "ab\n", T.pack "cd\ne"] C.$= CT.linesBounded 80 C.$$ CL.consume) ==
                [[T.pack "ab", T.pack "cd", T.pack "e"]]
        it "is not too eager" $ do
            x <- CL.sourceList ["foobarbaz", error "ignore me"] C.$$ CT.decode CT.utf8 C.=$ CL.head
            x `shouldBe` Just "foobarbaz"
        it "throws an exception when lines are too long" $ do
            x <- C.runExceptionT $ CL.sourceList ["hello\nworld"] C.$$ CT.linesBounded 4 C.=$ CL.consume
            show x `shouldBe` show (Left $ CT.LengthExceeded 4 :: Either CT.TextException ())

    describe "binary isolate" $ do
        it "works" $ do
            bss <- runResourceT $ CL.sourceList (replicate 1000 "X")
                           C.$= CB.isolate 6
                           C.$$ CL.consume
            S.concat bss `shouldBe` "XXXXXX"
    describe "unbuffering" $ do
        it "works" $ do
            x <- runResourceT $ do
                let src1 = CL.sourceList [1..10 :: Int]
                (src2, ()) <- src1 C.$$+ CL.drop 5
                src2 C.$$ CL.fold (+) 0
            x `shouldBe` sum [6..10]

    describe "operators" $ do
        it "only use =$=" $
            runIdentity
            (    CL.sourceList [1..10 :: Int]
              C.$$ CL.map (+ 1)
             C.=$  CL.map (subtract 1)
             C.=$  CL.mapM (return . (* 2))
             C.=$  CL.map (`div` 2)
             C.=$  CL.fold (+) 0
            ) `shouldBe` sum [1..10]
        it "only use =$" $
            runIdentity
            (    CL.sourceList [1..10 :: Int]
              C.$$ CL.map (+ 1)
              C.=$ CL.map (subtract 1)
              C.=$ CL.map (* 2)
              C.=$ CL.map (`div` 2)
              C.=$ CL.fold (+) 0
            ) `shouldBe` sum [1..10]
        it "chain" $ do
            x <-      CL.sourceList [1..10 :: Int]
                C.$=  CL.map (+ 1)
                C.$= CL.map (+ 1)
                C.$=  CL.map (+ 1)
                C.$= CL.map (subtract 3)
                C.$= CL.map (* 2)
                C.$$  CL.map (`div` 2)
                C.=$  CL.map (+ 1)
                C.=$  CL.map (+ 1)
                C.=$  CL.map (+ 1)
                C.=$  CL.map (subtract 3)
                C.=$  CL.fold (+) 0
            x `shouldBe` sum [1..10]


    describe "properly using binary file reading" $ do
        it "sourceFile" $ do
            x <- runResourceT $ CB.sourceFile "test/random" C.$$ CL.consume
            lbs <- L.readFile "test/random"
            L.fromChunks x `shouldBe` lbs

    describe "binary head" $ do
        let go lbs = do
                x <- CB.head
                case (x, L.uncons lbs) of
                    (Nothing, Nothing) -> return True
                    (Just y, Just (z, lbs'))
                        | y == z -> go lbs'
                    _ -> return False

        prop "works" $ \bss' ->
            let bss = map S.pack bss'
             in runIdentity $
                CL.sourceList bss C.$$ go (L.fromChunks bss)
    describe "binary takeWhile" $ do
        prop "works" $ \bss' ->
            let bss = map S.pack bss'
             in runIdentity $ do
                bss2 <- CL.sourceList bss C.$$ CB.takeWhile (>= 5) C.=$ CL.consume
                return $ L.fromChunks bss2 == L.takeWhile (>= 5) (L.fromChunks bss)
        prop "leftovers present" $ \bss' ->
            let bss = map S.pack bss'
             in runIdentity $ do
                result <- CL.sourceList bss C.$$ do
                    x <- CB.takeWhile (>= 5) C.=$ CL.consume
                    y <- CL.consume
                    return (S.concat x, S.concat y)
                let expected = S.span (>= 5) $ S.concat bss
                if result == expected
                    then return True
                    else error $ show (S.concat bss, result, expected)

    describe "binary dropWhile" $ do
        prop "works" $ \bss' ->
            let bss = map S.pack bss'
             in runIdentity $ do
                bss2 <- CL.sourceList bss C.$$ do
                    CB.dropWhile (< 5)
                    CL.consume
                return $ L.fromChunks bss2 == L.dropWhile (< 5) (L.fromChunks bss)

    describe "binary take" $ do
      let go n l = CL.sourceList l C.$$ do
          a <- CB.take n
          b <- CL.consume
          return (a, b)

      -- Taking nothing should result in an empty Bytestring
      it "nothing" $ do
        (a, b) <- runResourceT $ go 0 ["abc", "defg"]
        a              `shouldBe` L.empty
        L.fromChunks b `shouldBe` "abcdefg"

      it "normal" $ do
        (a, b) <- runResourceT $ go 4 ["abc", "defg"]
        a              `shouldBe` "abcd"
        L.fromChunks b `shouldBe` "efg"

      -- Taking exactly the data that is available should result in no
      -- leftover.
      it "all" $ do
        (a, b) <- runResourceT $ go 7 ["abc", "defg"]
        a `shouldBe` "abcdefg"
        b `shouldBe` []

      -- Take as much as possible.
      it "more" $ do
        (a, b) <- runResourceT $ go 10 ["abc", "defg"]
        a `shouldBe` "abcdefg"
        b `shouldBe` []

    describe "normalFuseLeft" $ do
        it "does not double close conduit" $ do
            x <- runResourceT $ do
                let src = CL.sourceList ["foobarbazbin"]
                src C.$= CB.isolate 10 C.$$ CL.head
            x `shouldBe` Just "foobarbazb"

    describe "binary" $ do
        prop "lines" $ \bss' -> runIdentity $ do
            let bss = map S.pack bss'
                bs = S.concat bss
                src = CL.sourceList bss
            res <- src C.$$ CB.lines C.=$ CL.consume
            return $ S8.lines bs == res

    describe "termination" $ do
        it "terminates early" $ do
            let src = forever $ C.yield ()
            x <- src C.$$ CL.head
            x `shouldBe` Just ()
        it "bracket" $ do
            ref <- I.newIORef (0 :: Int)
            let src = C.bracketP
                    (I.modifyIORef ref (+ 1))
                    (\() -> I.modifyIORef ref (+ 2))
                    (\() -> forever $ C.yield (1 :: Int))
            val <- C.runResourceT $ src C.$$ CL.isolate 10 C.=$ CL.fold (+) 0
            val `shouldBe` 10
            i <- I.readIORef ref
            i `shouldBe` 3
        it "bracket skipped if not needed" $ do
            ref <- I.newIORef (0 :: Int)
            let src = C.bracketP
                    (I.modifyIORef ref (+ 1))
                    (\() -> I.modifyIORef ref (+ 2))
                    (\() -> forever $ C.yield (1 :: Int))
                src' = CL.sourceList $ repeat 1
            val <- C.runResourceT $ (src' >> src) C.$$ CL.isolate 10 C.=$ CL.fold (+) 0
            val `shouldBe` 10
            i <- I.readIORef ref
            i `shouldBe` 0
        it "bracket + toPipe" $ do
            ref <- I.newIORef (0 :: Int)
            let src = C.bracketP
                    (I.modifyIORef ref (+ 1))
                    (\() -> I.modifyIORef ref (+ 2))
                    (\() -> forever $ C.yield (1 :: Int))
            val <- C.runResourceT $ src C.$$ CL.isolate 10 C.=$ CL.fold (+) 0
            val `shouldBe` 10
            i <- I.readIORef ref
            i `shouldBe` 3
        it "bracket skipped if not needed" $ do
            ref <- I.newIORef (0 :: Int)
            let src = C.bracketP
                    (I.modifyIORef ref (+ 1))
                    (\() -> I.modifyIORef ref (+ 2))
                    (\() -> forever $ C.yield (1 :: Int))
                src' = CL.sourceList $ repeat 1
            val <- C.runResourceT $ (src' >> src) C.$$ CL.isolate 10 C.=$ CL.fold (+) 0
            val `shouldBe` 10
            i <- I.readIORef ref
            i `shouldBe` 0

    describe "invariant violations" $ do
        it "leftovers without input" $ do
            ref <- I.newIORef []
            let add x = I.modifyIORef ref (x:)
                adder' = CI.NeedInput (\a -> liftIO (add a) >> adder') (return ())
                adder = adder'
                residue x = CI.leftover x

            _ <- C.yield 1 C.$$ adder
            x <- I.readIORef ref
            x `shouldBe` [1 :: Int]
            I.writeIORef ref []

            _ <- C.yield 1 C.$$ (residue 2 >> residue 3) >> adder
            y <- I.readIORef ref
            y `shouldBe` [1, 2, 3]
            I.writeIORef ref []

            _ <- C.yield 1 C.$$ residue 2 >> (residue 3 >> adder)
            z <- I.readIORef ref
            z `shouldBe` [1, 2, 3]
            I.writeIORef ref []

    describe "sane yield/await'" $ do
        it' "yield terminates" $ do
            let is = [1..10] ++ undefined
                src [] = return ()
                src (x:xs) = C.yield x >> src xs
            x <- src is C.$$ CL.take 10
            x `shouldBe` [1..10 :: Int]
        it' "yield terminates (2)" $ do
            let is = [1..10] ++ undefined
            x <- mapM_ C.yield is C.$$ CL.take 10
            x `shouldBe` [1..10 :: Int]
        it' "yieldOr finalizer called" $ do
            iref <- I.newIORef (0 :: Int)
            let src = mapM_ (\i -> C.yieldOr i $ I.writeIORef iref i) [1..]
            src C.$$ CL.isolate 10 C.=$ CL.sinkNull
            x <- I.readIORef iref
            x `shouldBe` 10

    describe "input/output mapping" $ do
        it' "mapOutput" $ do
            x <- C.mapOutput (+ 1) (CL.sourceList [1..10 :: Int]) C.$$ CL.fold (+) 0
            x `shouldBe` sum [2..11]
        it' "mapOutputMaybe" $ do
            x <- C.mapOutputMaybe (\i -> if even i then Just i else Nothing) (CL.sourceList [1..10 :: Int]) C.$$ CL.fold (+) 0
            x `shouldBe` sum [2, 4..10]
        it' "mapInput" $ do
            xyz <- (CL.sourceList $ map show [1..10 :: Int]) C.$$ do
                (x, y) <- C.mapInput read (Just . show) $ ((do
                    x <- CL.isolate 5 C.=$ CL.fold (+) 0
                    y <- CL.peek
                    return (x :: Int, y :: Maybe Int)) :: C.Sink Int IO (Int, Maybe Int))
                z <- CL.consume
                return (x, y, concat z)

            xyz `shouldBe` (sum [1..5], Just 6, "678910")

    describe "left/right identity" $ do
        it' "left identity" $ do
            x <- CL.sourceList [1..10 :: Int] C.$$ CI.idP C.=$ CL.fold (+) 0
            y <- CL.sourceList [1..10 :: Int] C.$$ CL.fold (+) 0
            x `shouldBe` y
            {- FIXME
        it' "right identity" $ do
            x <- CI.runConduitM $ mapM_ CI.yield [1..10 :: Int] CI.>+> (CI.injectLeftovers $ CL.fold (+) 0) CI.>+> CI.idP
            y <- CI.runConduitM $ mapM_ CI.yield [1..10 :: Int] CI.>+> (CI.injectLeftovers $ CL.fold (+) 0)
            x `shouldBe` y
            -}

    describe "generalizing" $ do
        it' "works" $ do
            x <-     CI.runConduitM
                   $ CI.sourceToConduitM  (CL.sourceList [1..10 :: Int])
               CI.>+> CI.conduitToConduitM (CL.map (+ 1))
               CI.>+> CI.sinkToConduitM    (CL.fold (+) 0)
            x `shouldBe` sum [2..11]

    describe "iterate" $ do
        it' "works" $ do
            res <- CL.iterate (+ 1) (1 :: Int) C.$$ CL.isolate 10 C.=$ CL.fold (+) 0
            res `shouldBe` sum [1..10]

    describe "unwrapResumable" $ do
        it' "works" $ do
            ref <- I.newIORef (0 :: Int)
            let src0 = do
                    C.yieldOr () $ I.writeIORef ref 1
                    C.yieldOr () $ I.writeIORef ref 2
                    C.yieldOr () $ I.writeIORef ref 3
            (rsrc0, Just ()) <- src0 C.$$+ CL.head

            x0 <- I.readIORef ref
            ('a', x0) `shouldBe` ('a', 0)

            x1 <- I.readIORef ref
            ('b', x1) `shouldBe` ('b', 0)

            rsrc0 C.$$ return ()

            x2 <- I.readIORef ref
            ('c', x2) `shouldBe` ('c', 1)

        it' "isn't called twice" $ do
            ref <- I.newIORef (0 :: Int)
            let src0 = do
                    C.yieldOr () $ I.writeIORef ref 1
                    C.yieldOr () $ I.writeIORef ref 2
            (src1, Just ()) <- src0 C.$$+ CL.head

            x0 <- I.readIORef ref
            x0 `shouldBe` 0

            x1 <- I.readIORef ref
            x1 `shouldBe` 0

            Just () <- src1 C.$$ CL.head

            x2 <- I.readIORef ref
            x2 `shouldBe` 2

            --final

            x3 <- I.readIORef ref
            x3 `shouldBe` 2

        it' "source isn't used" $ do
            ref <- I.newIORef (0 :: Int)
            let src0 = do
                    C.yieldOr () $ I.writeIORef ref 1
                    C.yieldOr () $ I.writeIORef ref 2
            (src1, Just ()) <- src0 C.$$+ CL.head

            x0 <- I.readIORef ref
            ('a', x0) `shouldBe` ('a', 0)

            x1 <- I.readIORef ref
            ('b', x1) `shouldBe` ('b', 0)

            () <- src1 C.$$ return ()

            x2 <- I.readIORef ref
            ('c', x2) `shouldBe` ('c', 1)

    describe "setFinalizer" $ do
        it' "works" $ do
            ref <- I.newIORef (0 :: Int)
            let src0 = do
                    CI.setFinalizer $ I.writeIORef ref 2
                    CI.yield ()
            () <- src0 C.$$ return ()

            x0 <- I.readIORef ref
            ('a', x0) `shouldBe` ('a', 2)

        it' "actions have no effect" $ do
            ref <- I.newIORef (0 :: Int)
            let src0 = do
                    liftIO $ I.writeIORef ref (1 :: Int)
                    CI.setFinalizer $ do
                        x <- I.readIORef ref
                        ('b', x) `shouldBe` ('b', 1)
                        I.writeIORef ref 2
                    CI.yield ()

            () <- src0 C.$$ return ()

            x0 <- I.readIORef ref
            ('a', x0) `shouldBe` ('a', 2)

    describe "injectLeftovers" $ do
        it "works" $ do
            let src = mapM_ CI.yield [1..10 :: Int]
                conduit = C.awaitForever $ \i -> do
                    js <- CL.take 2
                    mapM_ C.leftover $ reverse js
                    C.yield i
            res <- (src CI.>+> conduit) C.$$ CL.consume
            res `shouldBe` [1..10]
    describe "up-upstream finalizers" $ do
        it "pipe" $ do
            let p1 = CI.await >>= maybe (return ()) CI.yield
                p2 = idMsg "p2-final"
                p3 = idMsg "p3-final"
                idMsg msg = CI.addCleanup (const $ tell [msg]) $ CI.awaitForever CI.yield
                printer = CI.awaitForever $ lift . tell . return . show
                src = mapM_ CI.yield [1 :: Int ..]
            let run' p = execWriter $ CI.runConduitM $ printer CI.<+< p CI.<+< src
            run' (p1 CI.<+< (p2 CI.<+< p3)) `shouldBe` run' ((p1 CI.<+< p2) CI.<+< p3)
        it "conduit" $ do
            let p1 = C.await >>= maybe (return ()) C.yield
                p2 = idMsg "p2-final"
                p3 = idMsg "p3-final"
                idMsg msg = C.addCleanup (const $ tell [msg]) $ C.awaitForever C.yield
                printer = C.awaitForever $ lift . tell . return . show
                src = CL.sourceList [1 :: Int ..]
            let run' p = execWriter $ src C.$$ p C.=$ printer
            run' ((p3 C.=$= p2) C.=$= p1) `shouldBe` run' (p3 C.=$= (p2 C.=$= p1))
    describe "monad transformer laws" $ do
        it "transConduitM" $ do
            let source = CL.sourceList $ replicate 10 ()
            let tell' x = tell [x :: Int]

            let replaceNum1 = C.awaitForever $ \() -> do
                    i <- lift get
                    lift $ (put $ i + 1) >> (get >>= lift . tell')
                    C.yield i

            let replaceNum2 = C.awaitForever $ \() -> do
                    i <- lift get
                    lift $ put $ i + 1
                    lift $ get >>= lift . tell'
                    C.yield i

            x <- runWriterT $ source C.$$ C.transConduitM (`evalStateT` 1) replaceNum1 C.=$ CL.consume
            y <- runWriterT $ source C.$$ C.transConduitM (`evalStateT` 1) replaceNum2 C.=$ CL.consume
            x `shouldBe` y
    describe "text decode" $ do
        it' "doesn't throw runtime exceptions" $ do
            let x = runIdentity $ runExceptionT $ C.yield "\x89\x243" C.$$ CT.decode CT.utf8 C.=$ CL.consume
            case x of
                Left _ -> return ()
                Right t -> error $ "This should have failed: " ++ show t
    describe "iterM" $ do
        prop "behavior" $ \l -> monadicIO $ do
            let counter ref = CL.iterM (const $ liftIO $ M.modifyMVar_ ref (\i -> return $! i + 1))
            v <- run $ do
                ref <- M.newMVar 0
                CL.sourceList l C.$= counter ref C.$$ CL.mapM_ (const $ return ())
                M.readMVar ref

            assert $ v == length (l :: [Int])
        prop "mapM_ equivalence" $ \l -> monadicIO $ do
            let runTest h = run $ do
                    ref <- M.newMVar (0 :: Int)
                    let f = action ref
                    s <- CL.sourceList (l :: [Int]) C.$= h f C.$$ CL.fold (+) 0
                    c <- M.readMVar ref

                    return (c, s)

                action ref = const $ liftIO $ M.modifyMVar_ ref (\i -> return $! i + 1)
            (c1, s1) <- runTest CL.iterM
            (c2, s2) <- runTest (\f -> CL.mapM (\a -> f a >>= \() -> return a))

            assert $ c1 == c2
            assert $ s1 == s2

    describe "generalizing" $ do
        it "works" $ do
            let src :: Int -> C.Source IO Int
                src i = CL.sourceList [1..i]
                sink :: C.Sink Int IO Int
                sink = CL.fold (+) 0
            res <- C.yield 10 C.$$ C.awaitForever (C.toProducer . src) C.=$ (C.toConsumer sink >>= C.yield) C.=$ C.await
            res `shouldBe` Just (sum [1..10])

    describe "sinkCacheLength" $ do
        it' "works" $ C.runResourceT $ do
            lbs <- liftIO $ L.readFile "test/main.hs"
            (len, src) <- CB.sourceLbs lbs C.$$ CB.sinkCacheLength
            lbs' <- src C.$$ CB.sinkLbs
            liftIO $ do
                fromIntegral len `shouldBe` L.length lbs
                lbs' `shouldBe` lbs
                fromIntegral len `shouldBe` L.length lbs'

    describe "mtl instances" $ do
        it "ErrorT" $ do
            let src = flip catchError (const $ C.yield 4) $ do
                    lift $ return ()
                    C.yield 1
                    lift $ return ()
                    C.yield 2
                    lift $ return ()
                    () <- throwError DummyError
                    lift $ return ()
                    C.yield 3
                    lift $ return ()
            (src C.$$ CL.consume) `shouldBe` Right [1, 2, 4 :: Int]

<<<<<<< HEAD
    describe "inject approach test suite" $ do
        let (>->) = CI.pipe

            say :: String -> ConduitM i o (Writer [String]) ()
            say = lift . tell . return

            setCleanup = CI.setCleanup
            clearCleanup = CI.clearCleanup
            consume = CL.consume
            yield = CI.yield
            leftover = CI.leftover
            idC = CI.idP
            foldM = CL.foldM
            await = CI.await
            runConduit = CI.runConduitM

            runConduitI :: ConduitM () Void Identity r -> r
            runConduitI = runIdentity . runConduit

            runConduitW :: Monoid w => ConduitM () Void (Writer w) r -> (r, w)
            runConduitW = runWriter . runConduit

            takeExactly :: Monad m => Int -> ConduitM i i m ()
            takeExactly =
                loop
              where
                loop 0 = clearCleanup
                loop i = setCleanup (const $ CL.drop i) >> await >>= maybe (return ()) (\x -> yield x >> loop (i - 1))

        describe "basic ops" $ do
            it "consume" $
                runConduitI (mapM_ yield [1..10] >-> consume) `shouldBe` [1..10 :: Int]
            it "foldM" $
                runConduitI (mapM_ yield [1..10] >-> (foldM (\x y -> return (x + y)) 0)) `shouldBe` (sum [1..10] :: Int)
            it "consume + leftover" $
                runConduitI
                    (mapM_ yield [2..10] >-> do
                        leftover (1 :: Int)
                        consume) `shouldBe` [1..10]
        describe "identity without leftovers" $ do
            it "front" $
                runConduitI (idC >-> mapM_ yield [1..10] >-> consume) `shouldBe` [1..10 :: Int]
            it "middle" $
                runConduitI (mapM_ yield [1..10] >-> idC >-> consume) `shouldBe` [1..10 :: Int]
        describe "identity with leftovers" $ do
            it "single" $
                runConduitI (mapM_ yield [2..10] >-> do
                    idC >-> leftover (1 :: Int)
                    consume) `shouldBe` [1..10]
            it "multiple, separate blocks" $
                runConduitI (mapM_ yield [3..10] >-> do
                    idC >-> leftover (2 :: Int)
                    idC >-> leftover (1 :: Int)
                    consume) `shouldBe` [1..10]
            it "multiple, single block" $
                runConduitI (mapM_ yield [3..10] >-> do
                    idC >-> do
                        leftover (2 :: Int)
                        leftover (1 :: Int)
                    consume) `shouldBe` [1..10]
        describe "cleanup" $ do
            describe "takeExactly" $ do
                it "undrained" $
                    runConduitI (mapM_ yield [1..10 :: Int] >-> do
                        takeExactly 5 >-> return ()
                        consume) `shouldBe` [6..10]
                it "drained" $
                    runConduitI (mapM_ yield [1..10 :: Int] >-> do
                        void $ takeExactly 5 >-> consume
                        consume) `shouldBe` [6..10]
        describe "finalizers" $ do
            it "left grouping" $ do
                runConduitW (
                    ((setCleanup (const $ say "first") >> say "not called") >->
                    (setCleanup (const $ say "second") >> say "not called")) >->
                    return ()) `shouldBe` ((), ["second", "first"])
            it "right grouping" $ do
                runConduitW (
                    (setCleanup (const $ say "first") >> say "not called") >->
                    ((setCleanup (const $ say "second") >> say "not called") >->
                    return ())) `shouldBe` ((), ["second", "first"])
            it "promptness" $ do
                imsgs <- I.newIORef []
                let add x = liftIO $ do
                        msgs <- I.readIORef imsgs
                        I.writeIORef imsgs $ msgs ++ [x]
                    src' = C.bracketP
                        (add "acquire")
                        (const $ add "release")
                        (const $ CI.setFinalizer (add "inside") >> mapM_ yield [1..5])
                    src = do
                        src' C.$= CL.isolate 4
                        add "computation"
                    sink = CL.mapM (\x -> add (show x) >> return x) C.=$ CL.consume

                res <- C.runResourceT $ runConduit $ src C.$$ sink

                msgs <- I.readIORef imsgs
                msgs `shouldBe` words "acquire 1 2 3 4 inside release computation"

                res `shouldBe` [1..4 :: Int]
=======
    describe "finalizers" $ do
        it "promptness" $ do
            imsgs <- I.newIORef []
            let add x = liftIO $ do
                    msgs <- I.readIORef imsgs
                    I.writeIORef imsgs $ msgs ++ [x]
                src' = C.bracketP
                    (add "acquire")
                    (const $ add "release")
                    (const $ C.addCleanup (const $ add "inside") (mapM_ C.yield [1..5]))
                src = do
                    src' C.$= CL.isolate 4
                    add "computation"
                sink = CL.mapM (\x -> add (show x) >> return x) C.=$ CL.consume

            res <- C.runResourceT $ src C.$$ sink

            msgs <- I.readIORef imsgs
            -- FIXME this would be better msgs `shouldBe` words "acquire 1 2 3 4 inside release computation"
            msgs `shouldBe` words "acquire 1 2 3 4 release inside computation"

            res `shouldBe` [1..4 :: Int]

        it "left associative" $ do
            imsgs <- I.newIORef []
            let add x = liftIO $ do
                    msgs <- I.readIORef imsgs
                    I.writeIORef imsgs $ msgs ++ [x]
                p1 = C.bracketP (add "start1") (const $ add "stop1") (const $ add "inside1" >> C.yield ())
                p2 = C.bracketP (add "start2") (const $ add "stop2") (const $ add "inside2" >> C.await >>= maybe (return ()) C.yield)
                p3 = C.bracketP (add "start3") (const $ add "stop3") (const $ add "inside3" >> C.await)

            res <- C.runResourceT $ (p1 C.$= p2) C.$$ p3
            res `shouldBe` Just ()

            msgs <- I.readIORef imsgs
            msgs `shouldBe` words "start3 inside3 start2 inside2 start1 inside1 stop3 stop2 stop1"

        it "right associative" $ do
            imsgs <- I.newIORef []
            let add x = liftIO $ do
                    msgs <- I.readIORef imsgs
                    I.writeIORef imsgs $ msgs ++ [x]
                p1 = C.bracketP (add "start1") (const $ add "stop1") (const $ add "inside1" >> C.yield ())
                p2 = C.bracketP (add "start2") (const $ add "stop2") (const $ add "inside2" >> C.await >>= maybe (return ()) C.yield)
                p3 = C.bracketP (add "start3") (const $ add "stop3") (const $ add "inside3" >> C.await)

            res <- C.runResourceT $ p1 C.$$ (p2 C.=$ p3)
            res `shouldBe` Just ()

            msgs <- I.readIORef imsgs
            msgs `shouldBe` words "start3 inside3 start2 inside2 start1 inside1 stop3 stop2 stop1"

        describe "dan burton's associative tests" $ do
            let tellLn = tell . (++ "\n")
                finallyP fin = CI.addCleanup (const fin)
                printer = CI.awaitForever $ lift . tellLn . show
                idMsg msg = finallyP (tellLn msg) CI.idP
                takeP 0 = return ()
                takeP n = CI.awaitE >>= \ex -> case ex of
                  Left _u -> return ()
                  Right i -> CI.yield i >> takeP (pred n)

                testPipe p = execWriter $ runPipe $ printer <+< p <+< CI.sourceList ([1..] :: [Int])

                p1 = takeP (1 :: Int)
                p2 = idMsg "foo"
                p3 = idMsg "bar"

                (<+<) = (CI.<+<)
                runPipe = CI.runPipe

                test1L = testPipe $ (p1 <+< p2) <+< p3
                test1R = testPipe $ p1 <+< (p2 <+< p3)

                test2L = testPipe $ (p2 <+< p1) <+< p3
                test2R = testPipe $ p2 <+< (p1 <+< p3)

                test3L = testPipe $ (p2 <+< p3) <+< p1
                test3R = testPipe $ p2 <+< (p3 <+< p1)

                verify testL testR p1' p2' p3'
                  | testL == testR = return () :: IO ()
                  | otherwise = error $ unlines
                    [ "FAILURE"
                    , ""
                    , "(" ++ p1' ++ " <+< " ++ p2' ++ ") <+< " ++ p3'
                    , "------------------"
                    , testL
                    , ""
                    , p1' ++ " <+< (" ++ p2' ++ " <+< " ++ p3' ++ ")"
                    , "------------------"
                    , testR
                    ]

            it "test1" $ verify test1L test1R "p1" "p2" "p3"
            -- FIXME this is broken it "test2" $ verify test2L test2R "p2" "p1" "p3"
            it "test3" $ verify test3L test3R "p2" "p3" "p1"
>>>>>>> 9d6b101e

it' :: String -> IO () -> Spec
it' = it

data DummyError = DummyError
    deriving (Show, Eq)
instance Error DummyError<|MERGE_RESOLUTION|>--- conflicted
+++ resolved
@@ -943,7 +943,6 @@
                     lift $ return ()
             (src C.$$ CL.consume) `shouldBe` Right [1, 2, 4 :: Int]
 
-<<<<<<< HEAD
     describe "inject approach test suite" $ do
         let (>->) = CI.pipe
 
@@ -1045,7 +1044,7 @@
                 msgs `shouldBe` words "acquire 1 2 3 4 inside release computation"
 
                 res `shouldBe` [1..4 :: Int]
-=======
+
     describe "finalizers" $ do
         it "promptness" $ do
             imsgs <- I.newIORef []
@@ -1105,9 +1104,9 @@
                 printer = CI.awaitForever $ lift . tellLn . show
                 idMsg msg = finallyP (tellLn msg) CI.idP
                 takeP 0 = return ()
-                takeP n = CI.awaitE >>= \ex -> case ex of
-                  Left _u -> return ()
-                  Right i -> CI.yield i >> takeP (pred n)
+                takeP n = CI.await >>= \ex -> case ex of
+                  Nothing -> return ()
+                  Just i -> CI.yield i >> takeP (pred n)
 
                 testPipe p = execWriter $ runPipe $ printer <+< p <+< CI.sourceList ([1..] :: [Int])
 
@@ -1116,7 +1115,7 @@
                 p3 = idMsg "bar"
 
                 (<+<) = (CI.<+<)
-                runPipe = CI.runPipe
+                runPipe = CI.runConduitM
 
                 test1L = testPipe $ (p1 <+< p2) <+< p3
                 test1R = testPipe $ p1 <+< (p2 <+< p3)
@@ -1144,7 +1143,6 @@
             it "test1" $ verify test1L test1R "p1" "p2" "p3"
             -- FIXME this is broken it "test2" $ verify test2L test2R "p2" "p1" "p3"
             it "test3" $ verify test3L test3R "p2" "p3" "p1"
->>>>>>> 9d6b101e
 
 it' :: String -> IO () -> Spec
 it' = it
