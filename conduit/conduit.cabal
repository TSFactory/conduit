Name:                conduit
<<<<<<< HEAD
Version:             1.1.0
=======
Version:             1.0.17.1
>>>>>>> 5a932a32
Synopsis:            Streaming data processing library.
Description:
    @conduit@ is a solution to the streaming data problem, allowing for production, transformation, and consumption of streams of data in constant memory. It is an alternative to lazy I\/O which guarantees deterministic resource handling, and fits in the same general solution space as @enumerator@\/@iteratee@ and @pipes@. For a tutorial, please visit <https://haskell.fpcomplete.com/user/snoyberg/library-documentation/conduit-overview>.
	.
	Release history:
    .
    [1.1] Refactoring into conduit and conduit-extra packages. Core functionality is now in conduit, whereas most common helper modules (including Text, Binary, Zlib, etc) are in conduit-extra. To upgrade to this version, there should only be import list and conduit file changes necessary.
    .
    [1.0] Simplified the user-facing interface back to the Source, Sink, and Conduit types, with Producer and Consumer for generic code. Error messages have been simplified, and optional leftovers and upstream terminators have been removed from the external API. Some long-deprecated functions were finally removed.
    .
    [0.5] The internals of the package are now separated to the .Internal module, leaving only the higher-level interface in the advertised API. Internally, switched to a @Leftover@ constructor and slightly tweaked the finalization semantics.
    .
    [0.4] Inspired by the design of the pipes package: we now have a single unified type underlying @Source@, @Sink@, and @Conduit@. This type is named @Pipe@. There are type synonyms provided for the other three types. Additionally, @BufferedSource@ is no longer provided. Instead, the connect-and-resume operator, @$$+@, can be used for the same purpose.
    .
    [0.3] ResourceT has been greatly simplified, specialized for IO, and moved into a separate package. Instead of hard-coding ResourceT into the conduit datatypes, they can now live around any monad. The Conduit datatype has been enhanced to better allow generation of streaming output. The SourceResult, SinkResult, and ConduitResult datatypes have been removed entirely.
	.
    [0.2] Instead of storing state in mutable variables, we now use CPS. A @Source@ returns the next @Source@, and likewise for @Sink@s and @Conduit@s. Not only does this take better advantage of GHC\'s optimizations (about a 20% speedup), but it allows some operations to have a reduction in algorithmic complexity from exponential to linear. This also allowed us to remove the @Prepared@ set of types. Also, the @State@ functions (e.g., @sinkState@) use better constructors for return types, avoiding the need for a dummy state on completion.
    .
	[0.1] @BufferedSource@ is now an abstract type, and has a much more efficient internal representation. The result was a 41% speedup on microbenchmarks (note: do not expect speedups anywhere near that in real usage). In general, we are moving towards @BufferedSource@ being a specific tool used internally as needed, but using @Source@ for all external APIs.
	.
	[0.0] Initial release.
License:             MIT
License-file:        LICENSE
Author:              Michael Snoyman
Maintainer:          michael@snoyman.com
Category:            Data, Conduit
Build-type:          Simple
Cabal-version:       >=1.8
Homepage:            http://github.com/snoyberg/conduit
extra-source-files:  test/main.hs

Library
  Exposed-modules:     Data.Conduit
                       Data.Conduit.List
                       Data.Conduit.Internal
                       Data.Conduit.Lift
  Build-depends:       base                     >= 4.3          && < 5
                     , resourcet                >= 1.1          && < 1.2
                     , lifted-base              >= 0.1
                     , transformers-base        >= 0.4.1        && < 0.5
                     , monad-control            >= 0.3.1        && < 0.4
                     , containers
                     , transformers             >= 0.2.2        && < 0.4
                     , mtl
                     , bytestring               >= 0.9
                     , void                     >= 0.5.5
                     , mmorph
                     , directory
                     , text                     >= 0.11
                     , text-stream-decode       >= 0.1.0.4      && < 0.2
  ghc-options:     -Wall

test-suite test
    hs-source-dirs: test
    main-is: main.hs
    other-modules: Data.Conduit.Extra.ZipConduitSpec
                   Data.Conduit.ExtraSpec
    type: exitcode-stdio-1.0
    cpp-options:   -DTEST
    build-depends:   conduit
                   , base
                   , hspec >= 1.3
                   , QuickCheck
                   , bytestring
                   , transformers
                   , mtl
                   , text
                   , resourcet
                   , void
                   , containers
    ghc-options:     -Wall

--test-suite doctests
--    hs-source-dirs: test
--    main-is: doctests.hs
--    type: exitcode-stdio-1.0
--    ghc-options: -threaded
--    build-depends: base, directory, doctest >= 0.8

benchmark utf8-memory-usage
    type: exitcode-stdio-1.0
    hs-source-dirs: benchmarks
    build-depends:  base
                  , text-stream-decode
                  , bytestring
                  , text
                  , conduit
    main-is:        utf8-memory-usage.hs
    ghc-options:    -Wall -O2 -with-rtsopts=-s

source-repository head
  type:     git
  location: git://github.com/snoyberg/conduit.git<|MERGE_RESOLUTION|>--- conflicted
+++ resolved
@@ -1,9 +1,5 @@
 Name:                conduit
-<<<<<<< HEAD
 Version:             1.1.0
-=======
-Version:             1.0.17.1
->>>>>>> 5a932a32
 Synopsis:            Streaming data processing library.
 Description:
     @conduit@ is a solution to the streaming data problem, allowing for production, transformation, and consumption of streams of data in constant memory. It is an alternative to lazy I\/O which guarantees deterministic resource handling, and fits in the same general solution space as @enumerator@\/@iteratee@ and @pipes@. For a tutorial, please visit <https://haskell.fpcomplete.com/user/snoyberg/library-documentation/conduit-overview>.
