{-# OPTIONS_HADDOCK not-home #-}
{-# LANGUAGE FlexibleInstances #-}
{-# LANGUAGE FlexibleContexts #-}
{-# LANGUAGE CPP #-}
{-# LANGUAGE MultiParamTypeClasses #-}
{-# LANGUAGE UndecidableInstances #-}
{-# LANGUAGE RankNTypes #-}
{-# LANGUAGE TupleSections #-}
{-# LANGUAGE Trustworthy #-}
{-# LANGUAGE TypeFamilies #-}
module Data.Conduit.Internal.Pipe
    ( -- ** Types
      Pipe (..)
      -- ** Primitives
    , await
    , awaitE
    , awaitForever
    , yield
    , yieldM
    , leftover
      -- ** Finalization
    , bracketP
      -- ** Composition
    , idP
    , pipe
    , pipeL
    , runPipe
    , injectLeftovers
    , (>+>)
    , (<+<)
      -- ** Exceptions
    , catchP
    , handleP
    , tryP
      -- ** Utilities
    , transPipe
    , mapOutput
    , mapOutputMaybe
    , mapInput
    , sourceList
    , withUpstream
    , Data.Conduit.Internal.Pipe.enumFromTo
    , generalizeUpstream
    ) where

import Control.Applicative (Applicative (..))
import Control.Monad ((>=>), liftM, ap)
import Control.Monad.Error.Class(MonadError(..))
import Control.Monad.Reader.Class(MonadReader(..))
import Control.Monad.RWS.Class(MonadRWS())
import Control.Monad.Writer.Class(MonadWriter(..))
import Control.Monad.State.Class(MonadState(..))
import Control.Monad.Trans.Class (MonadTrans (lift))
import Control.Monad.IO.Unlift (MonadIO (liftIO), MonadUnliftIO, withRunInIO)
import Control.Monad.Primitive (PrimMonad, PrimState, primitive)
import Data.Void (Void, absurd)
import Data.Monoid (Monoid (mappend, mempty))
<<<<<<< HEAD
import Control.Monad.Trans.Resource (MonadThrow (..), MonadResource (..), allocate, release)
=======
import Data.Semigroup (Semigroup ((<>)))
import Control.Monad.Trans.Resource
>>>>>>> 7509c5d8
import qualified GHC.Exts
import qualified Control.Exception as E

-- | The underlying datatype for all the types in this package.  In has six
-- type parameters:
--
-- * /l/ is the type of values that may be left over from this @Pipe@. A @Pipe@
-- with no leftovers would use @Void@ here, and one with leftovers would use
-- the same type as the /i/ parameter. Leftovers are automatically provided to
-- the next @Pipe@ in the monadic chain.
--
-- * /i/ is the type of values for this @Pipe@'s input stream.
--
-- * /o/ is the type of values for this @Pipe@'s output stream.
--
-- * /u/ is the result type from the upstream @Pipe@.
--
-- * /m/ is the underlying monad.
--
-- * /r/ is the result type.
--
-- A basic intuition is that every @Pipe@ produces a stream of output values
-- (/o/), and eventually indicates that this stream is terminated by sending a
-- result (/r/). On the receiving end of a @Pipe@, these become the /i/ and /u/
-- parameters.
--
-- Since 0.5.0
data Pipe l i o u m r =
    -- | Provide new output to be sent downstream. This constructor has two
    -- fields: the next @Pipe@ to be used and the output value.
    HaveOutput (Pipe l i o u m r) o
    -- | Request more input from upstream. The first field takes a new input
    -- value and provides a new @Pipe@. The second takes an upstream result
    -- value, which indicates that upstream is producing no more results.
  | NeedInput (i -> Pipe l i o u m r) (u -> Pipe l i o u m r)
    -- | Processing with this @Pipe@ is complete, providing the final result.
  | Done r
    -- | Require running of a monadic action to get the next @Pipe@.
  | PipeM (m (Pipe l i o u m r))
    -- | Return leftover input, which should be provided to future operations.
  | Leftover (Pipe l i o u m r) l

instance Monad m => Functor (Pipe l i o u m) where
    fmap = liftM
    {-# INLINE fmap #-}

instance Monad m => Applicative (Pipe l i o u m) where
    pure = Done
    {-# INLINE pure #-}
    (<*>) = ap
    {-# INLINE (<*>) #-}

instance Monad m => Monad (Pipe l i o u m) where
    return = pure
    {-# INLINE return #-}

    HaveOutput p o   >>= fp = HaveOutput (p >>= fp)            o
    NeedInput p c    >>= fp = NeedInput  (p >=> fp)            (c >=> fp)
    Done x           >>= fp = fp x
    PipeM mp         >>= fp = PipeM      ((>>= fp) `liftM` mp)
    Leftover p i     >>= fp = Leftover   (p >>= fp)            i

instance MonadTrans (Pipe l i o u) where
    lift mr = PipeM (Done `liftM` mr)
    {-# INLINE [1] lift #-}

instance MonadIO m => MonadIO (Pipe l i o u m) where
    liftIO = lift . liftIO
    {-# INLINE liftIO #-}

instance MonadThrow m => MonadThrow (Pipe l i o u m) where
    throwM = lift . throwM
    {-# INLINE throwM #-}

<<<<<<< HEAD
=======
instance Catch.MonadCatch m => Catch.MonadCatch (Pipe l i o u m) where
    catch p0 onErr =
        go p0
      where
        go (Done r) = Done r
        go (PipeM mp) = PipeM $ Catch.catch (liftM go mp) (return . onErr)
        go (Leftover p i) = Leftover (go p) i
        go (NeedInput x y) = NeedInput (go . x) (go . y)
        go (HaveOutput p c o) = HaveOutput (go p) c o
    {-# INLINE catch #-}

instance Monad m => Semigroup (Pipe l i o u m ()) where
    (<>) = (>>)
    {-# INLINE (<>) #-}

>>>>>>> 7509c5d8
instance Monad m => Monoid (Pipe l i o u m ()) where
    mempty = return ()
    {-# INLINE mempty #-}
#if !(MIN_VERSION_base(4,11,0))
    mappend = (<>)
    {-# INLINE mappend #-}
#endif

instance PrimMonad m => PrimMonad (Pipe l i o u m) where
  type PrimState (Pipe l i o u m) = PrimState m
  primitive = lift . primitive

instance MonadResource m => MonadResource (Pipe l i o u m) where
    liftResourceT = lift . liftResourceT
    {-# INLINE liftResourceT #-}

instance MonadReader r m => MonadReader r (Pipe l i o u m) where
    ask = lift ask
    {-# INLINE ask #-}
    local f (HaveOutput p o) = HaveOutput (local f p) o
    local f (NeedInput p c) = NeedInput (\i -> local f (p i)) (\u -> local f (c u))
    local _ (Done x) = Done x
    local f (PipeM mp) = PipeM (liftM (local f) $ local f mp)
    local f (Leftover p i) = Leftover (local f p) i

-- Provided for doctest
#ifndef MIN_VERSION_mtl
#define MIN_VERSION_mtl(x, y, z) 0
#endif

instance MonadWriter w m => MonadWriter w (Pipe l i o u m) where
#if MIN_VERSION_mtl(2, 1, 0)
    writer = lift . writer
#endif

    tell = lift . tell

    listen (HaveOutput p o) = HaveOutput (listen p) o
    listen (NeedInput p c) = NeedInput (\i -> listen (p i)) (\u -> listen (c u))
    listen (Done x) = Done (x,mempty)
    listen (PipeM mp) =
      PipeM $
      do (p,w) <- listen mp
         return $ do (x,w') <- listen p
                     return (x, w `mappend` w')
    listen (Leftover p i) = Leftover (listen p) i

    pass (HaveOutput p o) = HaveOutput (pass p) o
    pass (NeedInput p c) = NeedInput (\i -> pass (p i)) (\u -> pass (c u))
    pass (PipeM mp) = PipeM $ mp >>= (return . pass)
    pass (Done (x,_)) = Done x
    pass (Leftover p i) = Leftover (pass p) i

instance MonadState s m => MonadState s (Pipe l i o u m) where
    get = lift get
    put = lift . put
#if MIN_VERSION_mtl(2, 1, 0)
    state = lift . state
#endif

instance MonadRWS r w s m => MonadRWS r w s (Pipe l i o u m)

instance MonadError e m => MonadError e (Pipe l i o u m) where
    throwError = lift . throwError
    catchError (HaveOutput p o) f = HaveOutput (catchError p f) o
    catchError (NeedInput p c) f = NeedInput (\i -> catchError (p i) f) (\u -> catchError (c u) f)
    catchError (Done x) _ = Done x
    catchError (PipeM mp) f =
      PipeM $ catchError (liftM (flip catchError f) mp) (\e -> return (f e))
    catchError (Leftover p i) f = Leftover (catchError p f) i

-- | Wait for a single input value from upstream.
--
-- Since 0.5.0
await :: Pipe l i o u m (Maybe i)
await = NeedInput (Done . Just) (\_ -> Done Nothing)
{-# RULES "conduit: CI.await >>= maybe" forall x y. await >>= maybe x y = NeedInput y (const x) #-}
{-# INLINE [1] await #-}

-- | This is similar to @await@, but will return the upstream result value as
-- @Left@ if available.
--
-- Since 0.5.0
awaitE :: Pipe l i o u m (Either u i)
awaitE = NeedInput (Done . Right) (Done . Left)
{-# RULES "conduit: awaitE >>= either" forall x y. awaitE >>= either x y = NeedInput y x #-}
{-# INLINE [1] awaitE #-}

-- | Wait for input forever, calling the given inner @Pipe@ for each piece of
-- new input. Returns the upstream result type.
--
-- Since 0.5.0
awaitForever :: Monad m => (i -> Pipe l i o r m r') -> Pipe l i o r m r
awaitForever inner =
    self
  where
    self = awaitE >>= either return (\i -> inner i >> self)
{-# INLINE [1] awaitForever #-}

-- | Send a single output value downstream. If the downstream @Pipe@
-- terminates, this @Pipe@ will terminate as well.
--
-- Since 0.5.0
yield :: Monad m
      => o -- ^ output value
      -> Pipe l i o u m ()
yield = HaveOutput (Done ())
{-# INLINE [1] yield #-}

yieldM :: Monad m => m o -> Pipe l i o u m ()
yieldM = PipeM . liftM (HaveOutput (Done ()))
{-# INLINE [1] yieldM #-}

{-# RULES
    "CI.yield o >> p" forall o (p :: Pipe l i o u m r). yield o >> p = HaveOutput p o
  #-}

  -- Rule does not fire due to inlining of lift
  -- ; "lift m >>= CI.yield" forall m. lift m >>= yield = yieldM m

  -- FIXME: Too much inlining on mapM_, can't enforce; "mapM_ CI.yield" mapM_ yield = sourceList
  -- Maybe we can get a rewrite rule on foldr instead? Need a benchmark to back this up.

-- | Provide a single piece of leftover input to be consumed by the next pipe
-- in the current monadic binding.
--
-- /Note/: it is highly encouraged to only return leftover values from input
-- already consumed from upstream.
--
-- Since 0.5.0
leftover :: l -> Pipe l i o u m ()
leftover = Leftover (Done ())
{-# INLINE [1] leftover #-}
{-# RULES "conduit: leftover l >> p" forall l (p :: Pipe l i o u m r). leftover l >> p = Leftover p l #-}

-- | Bracket a pipe computation between allocation and release of a resource.
-- We guarantee, via the @MonadResource@ context, that the resource
-- finalization is exception safe. However, it will not necessarily be
-- /prompt/, in that running a finalizer may wait until the @ResourceT@ block
-- exits.
--
-- Since 0.5.0
bracketP :: MonadResource m
         => IO a
            -- ^ computation to run first (\"acquire resource\")
         -> (a -> IO ())
            -- ^ computation to run last (\"release resource\")
         -> (a -> Pipe l i o u m r)
            -- ^ computation to run in-between
         -> Pipe l i o u m r
            -- returns the value from the in-between computation
bracketP alloc free inside = do
  (key, seed) <- allocate alloc free
  res <- inside seed
  release key
  return res

-- | The identity @Pipe@.
--
-- Since 0.5.0
idP :: Monad m => Pipe l a a r m r
idP = NeedInput (HaveOutput idP) Done

-- | Compose a left and right pipe together into a complete pipe.
--
-- Since 0.5.0
pipe :: Monad m => Pipe l a b r0 m r1 -> Pipe Void b c r1 m r2 -> Pipe l a c r0 m r2
pipe =
    goRight
  where
    goRight left right =
        case right of
            HaveOutput p o   -> HaveOutput (recurse p) o
            NeedInput rp rc  -> goLeft rp rc left
            Done r2          -> Done r2
            PipeM mp         -> PipeM (liftM recurse mp)
            Leftover _ i     -> absurd i
      where
        recurse = goRight left

    goLeft rp rc left =
        case left of
            HaveOutput left' o        -> goRight left' (rp o)
            NeedInput left' lc        -> NeedInput (recurse . left') (recurse . lc)
            Done r1                   -> goRight (Done r1) (rc r1)
            PipeM mp                  -> PipeM (liftM recurse mp)
            Leftover left' i          -> Leftover (recurse left') i
      where
        recurse = goLeft rp rc

-- | Same as 'pipe', but automatically applies 'injectLeftovers' to the right @Pipe@.
--
-- Since 0.5.0
pipeL :: Monad m => Pipe l a b r0 m r1 -> Pipe b b c r1 m r2 -> Pipe l a c r0 m r2
-- Note: The following should be equivalent to the simpler:
--
--     pipeL l r = l `pipe` injectLeftovers r
--
-- However, this version tested as being significantly more efficient.
pipeL =
    goRight
  where
    goRight left right =
        case right of
            HaveOutput p o    -> HaveOutput (recurse p) o
            NeedInput rp rc   -> goLeft rp rc left
            Done r2           -> Done r2
            PipeM mp          -> PipeM (liftM recurse mp)
            Leftover right' i -> goRight (HaveOutput left i) right'
      where
        recurse = goRight left

    goLeft rp rc left =
        case left of
            HaveOutput left' o        -> goRight left' (rp o)
            NeedInput left' lc        -> NeedInput (recurse . left') (recurse . lc)
            Done r1                   -> goRight (Done r1) (rc r1)
            PipeM mp                  -> PipeM (liftM recurse mp)
            Leftover left' i          -> Leftover (recurse left') i
      where
        recurse = goLeft rp rc

-- | Run a pipeline until processing completes.
--
-- Since 0.5.0
runPipe :: Monad m => Pipe Void () Void () m r -> m r
runPipe (HaveOutput _ o) = absurd o
runPipe (NeedInput _ c) = runPipe (c ())
runPipe (Done r) = return r
runPipe (PipeM mp) = mp >>= runPipe
runPipe (Leftover _ i) = absurd i

-- | Transforms a @Pipe@ that provides leftovers to one which does not,
-- allowing it to be composed.
--
-- This function will provide any leftover values within this @Pipe@ to any
-- calls to @await@. If there are more leftover values than are demanded, the
-- remainder are discarded.
--
-- Since 0.5.0
injectLeftovers :: Monad m => Pipe i i o u m r -> Pipe l i o u m r
injectLeftovers =
    go []
  where
    go ls (HaveOutput p o) = HaveOutput (go ls p) o
    go (l:ls) (NeedInput p _) = go ls $ p l
    go [] (NeedInput p c) = NeedInput (go [] . p) (go [] . c)
    go _ (Done r) = Done r
    go ls (PipeM mp) = PipeM (liftM (go ls) mp)
    go ls (Leftover p l) = go (l:ls) p

-- | Transform the monad that a @Pipe@ lives in.
--
-- Note that the monad transforming function will be run multiple times,
-- resulting in unintuitive behavior in some cases. For a fuller treatment,
-- please see:
--
-- <https://github.com/snoyberg/conduit/wiki/Dealing-with-monad-transformers>
--
-- This function is just a synonym for 'hoist'.
--
-- Since 0.4.0
transPipe :: Monad m => (forall a. m a -> n a) -> Pipe l i o u m r -> Pipe l i o u n r
transPipe f (HaveOutput p o) = HaveOutput (transPipe f p) o
transPipe f (NeedInput p c) = NeedInput (transPipe f . p) (transPipe f . c)
transPipe _ (Done r) = Done r
transPipe f (PipeM mp) =
    PipeM (f $ liftM (transPipe f) $ collapse mp)
  where
    -- Combine a series of monadic actions into a single action.  Since we
    -- throw away side effects between different actions, an arbitrary break
    -- between actions will lead to a violation of the monad transformer laws.
    -- Example available at:
    --
    -- http://hpaste.org/75520
    collapse mpipe = do
        pipe' <- mpipe
        case pipe' of
            PipeM mpipe' -> collapse mpipe'
            _ -> return pipe'
transPipe f (Leftover p i) = Leftover (transPipe f p) i

-- | Apply a function to all the output values of a @Pipe@.
--
-- This mimics the behavior of `fmap` for a `Source` and `Conduit` in pre-0.4
-- days.
--
-- Since 0.4.1
mapOutput :: Monad m => (o1 -> o2) -> Pipe l i o1 u m r -> Pipe l i o2 u m r
mapOutput f =
    go
  where
    go (HaveOutput p o) = HaveOutput (go p) (f o)
    go (NeedInput p c) = NeedInput (go . p) (go . c)
    go (Done r) = Done r
    go (PipeM mp) = PipeM (liftM (go) mp)
    go (Leftover p i) = Leftover (go p) i
{-# INLINE mapOutput #-}

-- | Same as 'mapOutput', but use a function that returns @Maybe@ values.
--
-- Since 0.5.0
mapOutputMaybe :: Monad m => (o1 -> Maybe o2) -> Pipe l i o1 u m r -> Pipe l i o2 u m r
mapOutputMaybe f =
    go
  where
    go (HaveOutput p o) = maybe id (\o' p' -> HaveOutput p' o') (f o) (go p)
    go (NeedInput p c) = NeedInput (go . p) (go . c)
    go (Done r) = Done r
    go (PipeM mp) = PipeM (liftM (go) mp)
    go (Leftover p i) = Leftover (go p) i
{-# INLINE mapOutputMaybe #-}

-- | Apply a function to all the input values of a @Pipe@.
--
-- Since 0.5.0
mapInput :: Monad m
         => (i1 -> i2) -- ^ map initial input to new input
         -> (l2 -> Maybe l1) -- ^ map new leftovers to initial leftovers
         -> Pipe l2 i2 o u m r
         -> Pipe l1 i1 o u m r
mapInput f f' (HaveOutput p o) = HaveOutput (mapInput f f' p) o
mapInput f f' (NeedInput p c)    = NeedInput (mapInput f f' . p . f) (mapInput f f' . c)
mapInput _ _  (Done r)           = Done r
mapInput f f' (PipeM mp)         = PipeM (liftM (mapInput f f') mp)
mapInput f f' (Leftover p i)     = maybe id (flip Leftover) (f' i) $ mapInput f f' p

enumFromTo :: (Enum o, Eq o, Monad m)
           => o
           -> o
           -> Pipe l i o u m ()
enumFromTo start stop =
    loop start
  where
    loop i
        | i == stop = HaveOutput (Done ()) i
        | otherwise = HaveOutput (loop (succ i)) i
{-# INLINE enumFromTo #-}

-- | Convert a list into a source.
--
-- Since 0.3.0
sourceList :: Monad m => [a] -> Pipe l i a u m ()
sourceList =
    go
  where
    go [] = Done ()
    go (o:os) = HaveOutput (go os) o
{-# INLINE [1] sourceList #-}

-- | The equivalent of @GHC.Exts.build@ for @Pipe@.
--
-- Since 0.4.2
build :: Monad m => (forall b. (o -> b -> b) -> b -> b) -> Pipe l i o u m ()
build g = g (\o p -> HaveOutput p o) (return ())

{-# RULES
    "sourceList/build" forall (f :: (forall b. (a -> b -> b) -> b -> b)). sourceList (GHC.Exts.build f) = build f #-}

-- | Returns a tuple of the upstream and downstream results. Note that this
-- will force consumption of the entire input stream.
--
-- Since 0.5.0
withUpstream :: Monad m
             => Pipe l i o u m r
             -> Pipe l i o u m (u, r)
withUpstream down =
    down >>= go
  where
    go r =
        loop
      where
        loop = awaitE >>= either (\u -> return (u, r)) (\_ -> loop)

infixr 9 <+<
infixl 9 >+>

-- | Fuse together two @Pipe@s, connecting the output from the left to the
-- input of the right.
--
-- Notice that the /leftover/ parameter for the @Pipe@s must be @Void@. This
-- ensures that there is no accidental data loss of leftovers during fusion. If
-- you have a @Pipe@ with leftovers, you must first call 'injectLeftovers'.
--
-- Since 0.5.0
(>+>) :: Monad m => Pipe l a b r0 m r1 -> Pipe Void b c r1 m r2 -> Pipe l a c r0 m r2
(>+>) = pipe
{-# INLINE (>+>) #-}

-- | Same as '>+>', but reverse the order of the arguments.
--
-- Since 0.5.0
(<+<) :: Monad m => Pipe Void b c r1 m r2 -> Pipe l a b r0 m r1 -> Pipe l a c r0 m r2
(<+<) = flip pipe
{-# INLINE (<+<) #-}

-- | See 'catchC' for more details.
--
-- Since 1.0.11
catchP :: (MonadUnliftIO m, E.Exception e)
       => Pipe l i o u m r
       -> (e -> Pipe l i o u m r)
       -> Pipe l i o u m r
catchP p0 onErr =
    go p0
  where
    go (Done r) = Done r
    go (PipeM mp) = PipeM $ withRunInIO $ \run ->
      E.catch (run (liftM go mp)) (return . onErr)
    go (Leftover p i) = Leftover (go p) i
    go (NeedInput x y) = NeedInput (go . x) (go . y)
    go (HaveOutput p o) = HaveOutput (go p) o
{-# INLINABLE catchP #-}

-- | The same as @flip catchP@.
--
-- Since 1.0.11
handleP :: (MonadUnliftIO m, E.Exception e)
        => (e -> Pipe l i o u m r)
        -> Pipe l i o u m r
        -> Pipe l i o u m r
handleP = flip catchP
{-# INLINE handleP #-}

-- | See 'tryC' for more details.
--
-- Since 1.0.11
tryP :: (MonadUnliftIO m, E.Exception e)
     => Pipe l i o u m r
     -> Pipe l i o u m (Either e r)
tryP p = (fmap Right p) `catchP` (return . Left)
{-# INLINABLE tryP #-}

-- | Generalize the upstream return value for a @Pipe@ from unit to any type.
--
-- Since 1.1.5
generalizeUpstream :: Monad m => Pipe l i o () m r -> Pipe l i o u m r
generalizeUpstream =
    go
  where
    go (HaveOutput p o) = HaveOutput (go p) o
    go (NeedInput x y) = NeedInput (go . x) (\_ -> go (y ()))
    go (Done r) = Done r
    go (PipeM mp) = PipeM (liftM go mp)
    go (Leftover p l) = Leftover (go p) l
{-# INLINE generalizeUpstream #-}

{- Rules don't fire due to inlining of lift
{-# RULES "conduit: Pipe: lift x >>= f" forall m f. lift m >>= f = PipeM (liftM f m) #-}
{-# RULES "conduit: Pipe: lift x >> f" forall m f. lift m >> f = PipeM (liftM (\_ -> f) m) #-}
-}<|MERGE_RESOLUTION|>--- conflicted
+++ resolved
@@ -55,12 +55,8 @@
 import Control.Monad.Primitive (PrimMonad, PrimState, primitive)
 import Data.Void (Void, absurd)
 import Data.Monoid (Monoid (mappend, mempty))
-<<<<<<< HEAD
-import Control.Monad.Trans.Resource (MonadThrow (..), MonadResource (..), allocate, release)
-=======
 import Data.Semigroup (Semigroup ((<>)))
 import Control.Monad.Trans.Resource
->>>>>>> 7509c5d8
 import qualified GHC.Exts
 import qualified Control.Exception as E
 
@@ -135,24 +131,11 @@
     throwM = lift . throwM
     {-# INLINE throwM #-}
 
-<<<<<<< HEAD
-=======
-instance Catch.MonadCatch m => Catch.MonadCatch (Pipe l i o u m) where
-    catch p0 onErr =
-        go p0
-      where
-        go (Done r) = Done r
-        go (PipeM mp) = PipeM $ Catch.catch (liftM go mp) (return . onErr)
-        go (Leftover p i) = Leftover (go p) i
-        go (NeedInput x y) = NeedInput (go . x) (go . y)
-        go (HaveOutput p c o) = HaveOutput (go p) c o
-    {-# INLINE catch #-}
 
 instance Monad m => Semigroup (Pipe l i o u m ()) where
     (<>) = (>>)
     {-# INLINE (<>) #-}
 
->>>>>>> 7509c5d8
 instance Monad m => Monoid (Pipe l i o u m ()) where
     mempty = return ()
     {-# INLINE mempty #-}
