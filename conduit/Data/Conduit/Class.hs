{-# LANGUAGE CPP #-}
{-# LANGUAGE TypeFamilies #-}
{-# LANGUAGE FlexibleContexts #-}
{-# LANGUAGE NoImplicitPrelude #-}
{-# LANGUAGE FlexibleInstances #-}
{-# LANGUAGE GeneralizedNewtypeDeriving #-}
{-# LANGUAGE MultiParamTypeClasses #-}
{-# LANGUAGE FunctionalDependencies #-}
{-# LANGUAGE UndecidableInstances #-}
{-# LANGUAGE RankNTypes #-}
-- | Note: This module is experimental, and might be modified at any time.
-- Caveat emptor!
module Data.Conduit.Class
    ( MFunctor (..)
    , MonadStream (..)
    , sourceList
    , bracketP
    , Source
    , Sink (..)
    , Conduit
    , MonadSource
    , MonadSink
    , MonadConduit
    , awaitForever
    , ResumableSource
    , unwrapResumable
    , SourceM (..)
    , ConduitM (..)
    , ($$)
    , ($=)
    , (=$)
    , (=$=)
    , ($$+)
    , ($$++)
    , ($$+-)
    ) where

import Prelude (Monad (..), Functor (..), ($), const, IO, Maybe, Either, Bool (..), (.), either, mapM_, maybe)
import Data.Void (Void)
import Control.Applicative (Applicative (..))
<<<<<<< HEAD
import qualified Data.Conduit.Internal as CI
import Data.Conduit.Internal (Pipe, transPipe, pipeL, connectResume, ResumableSource (..))
=======
import qualified Data.Conduit as C
import Data.Conduit.Internal (Pipe)
>>>>>>> 9feb53b5
import Control.Monad.Trans.Class (MonadTrans (..))
import Control.Monad.Trans.Resource (allocate, release, MonadThrow, MonadResource, ResourceT)
import Control.Monad.Trans.Control (liftWith, restoreT, MonadTransControl)
import Control.Monad.IO.Class (MonadIO (liftIO))
import Data.Monoid (Monoid (..))
import Control.Monad (when)
import qualified Data.IORef as I

import Control.Monad.Trans.Identity ( IdentityT)
import Control.Monad.Trans.List     ( ListT    )
import Control.Monad.Trans.Maybe    ( MaybeT   )
import Control.Monad.Trans.Error    ( ErrorT, Error)
import Control.Monad.Trans.Reader   ( ReaderT  )
import Control.Monad.Trans.State    ( StateT   )
import Control.Monad.Trans.Writer   ( WriterT  )
import Control.Monad.Trans.RWS      ( RWST     )

import qualified Control.Monad.Trans.RWS.Strict    as Strict ( RWST   )
import qualified Control.Monad.Trans.State.Strict  as Strict ( StateT )
import qualified Control.Monad.Trans.Writer.Strict as Strict ( WriterT )

-- | Provides a stream of output values, without consuming any input or
-- producing a final result.
--
-- Since 0.6.0
type Source m o = SourceM o m ()

newtype SourceM o m r = SourceM { unSourceM :: Pipe () () o () m r }
<<<<<<< HEAD
    deriving (Functor, Applicative, Monad, MonadTrans, MonadIO, MonadThrow, MFunctor)
=======
    deriving (Functor, Applicative, Monad, MonadTrans, MonadIO, MonadThrow)
>>>>>>> 9feb53b5

instance Monad m => Monoid (SourceM o m ()) where
    mempty = return ()
    mappend = (>>)

-- | Consumes a stream of input values and produces a stream of output values,
-- without producing a final result.
--
-- Since 0.6.0
type Conduit i m o = ConduitM i o m ()

newtype ConduitM i o m r = ConduitM { unConduitM :: Pipe i i o () m r }
<<<<<<< HEAD
    deriving (Functor, Applicative, Monad, MonadTrans, MonadIO, MonadThrow, MFunctor)
=======
    deriving (Functor, Applicative, Monad, MonadTrans, MonadIO, MonadThrow)
>>>>>>> 9feb53b5

instance Monad m => Monoid (ConduitM i o m ()) where
    mempty = return ()
    mappend = (>>)

-- | Consumes a stream of input values and produces a final result, without
-- producing any output.
--
-- Since 0.6.0
newtype Sink i m r = Sink { unSink :: Pipe i i Void () m r }
<<<<<<< HEAD
    deriving (Functor, Applicative, Monad, MonadTrans, MonadIO, MonadThrow, MFunctor)
=======
    deriving (Functor, Applicative, Monad, MonadTrans, MonadIO, MonadThrow)
>>>>>>> 9feb53b5

instance Monad m => Monoid (Sink i m ()) where
    mempty = return ()
    mappend = (>>)

class (Monad m, Monad (StreamMonad m)) => MonadStream m where
    type Upstream m
    type Downstream m
    type StreamMonad m :: * -> *

    -- | Wait for a single input value from upstream, terminating immediately if no
    -- data is available.
    --
    -- Since 0.5.0
    await :: m (Maybe (Upstream m))

    -- | Provide a single piece of leftover input to be consumed by the next pipe
    -- in the current monadic binding.
    --
    -- /Note/: it is highly encouraged to only return leftover values from input
    -- already consumed from upstream.
    --
    -- Since 0.5.0
    leftover :: Upstream m -> m ()

    -- | Send a single output value downstream. If the downstream @Pipe@
    -- terminates, this @Pipe@ will terminate as well.
    --
    -- Since 0.5.0
    yield :: Downstream m -> m ()

    -- | Similar to @yield@, but additionally takes a finalizer to be run if the
    -- downstream @Pipe@ terminates.
    --
    -- Since 0.5.0
    yieldOr :: Downstream m -> StreamMonad m () -> m ()

    liftStreamMonad :: StreamMonad m a -> m a

    -- | Add some code to be run when the given @Pipe@ cleans up.
    --
    -- Since 0.4.1
    addCleanup :: (Bool -> StreamMonad m ()) -- ^ @True@ if @Pipe@ ran to completion, @False@ for early termination.
               -> m r
               -> m r

instance (Monad m, l ~ i) => MonadStream (Pipe l i o u m) where
    type Upstream (Pipe l i o u m) = i
    type Downstream (Pipe l i o u m) = o
    type StreamMonad (Pipe l i o u m) = m

    await = CI.await
    {-# INLINE [1] await #-}

    leftover = CI.leftover
    {-# INLINE [1] leftover #-}

    yield = CI.yield
    {-# INLINE yield #-}

    yieldOr = CI.yieldOr
    {-# INLINE yieldOr #-}

    liftStreamMonad = lift

    addCleanup = CI.addCleanup

instance Monad m => MonadStream (SourceM o m) where
    type Upstream (SourceM o m) = ()
    type Downstream (SourceM o m) = o
    type StreamMonad (SourceM o m) = m

    await = SourceM await
    {-# INLINE await #-}

    leftover = SourceM . leftover
    {-# INLINE leftover #-}

    yield = SourceM . yield
    {-# INLINE yield #-}

    yieldOr a = SourceM . yieldOr a
    {-# INLINE yieldOr #-}

    liftStreamMonad = lift
    {-# INLINE liftStreamMonad #-}

    addCleanup c (SourceM p) = SourceM (addCleanup c p)
    {-# INLINE addCleanup #-}

instance Monad m => MonadStream (ConduitM i o m) where
    type Upstream (ConduitM i o m) = i
    type Downstream (ConduitM i o m) = o
    type StreamMonad (ConduitM i o m) = m

    await = ConduitM await
    {-# INLINE await #-}

    leftover = ConduitM . leftover
    {-# INLINE leftover #-}

    yield = ConduitM . yield
    {-# INLINE yield #-}

    yieldOr a = ConduitM . yieldOr a
    {-# INLINE yieldOr #-}

    liftStreamMonad = lift
    {-# INLINE liftStreamMonad #-}

    addCleanup c (ConduitM p) = ConduitM (addCleanup c p)
    {-# INLINE addCleanup #-}

instance Monad m => MonadStream (Sink i m) where
    type Upstream (Sink i m) = i
    type Downstream (Sink i m) = Void
    type StreamMonad (Sink i m) = m

    await = Sink await
    {-# INLINE await #-}

    leftover = Sink . leftover
    {-# INLINE leftover #-}

    yield = Sink . yield
    {-# INLINE yield #-}

    yieldOr a = Sink . yieldOr a
    {-# INLINE yieldOr #-}

    liftStreamMonad = lift
    {-# INLINE liftStreamMonad #-}

    addCleanup c (Sink p) = Sink (addCleanup c p)
    {-# INLINE addCleanup #-}

-- | Perform some allocation and run an inner @Pipe@. Two guarantees are given
-- about resource finalization:
--
-- 1. It will be /prompt/. The finalization will be run as early as possible.
--
-- 2. It is exception safe. Due to usage of @resourcet@, the finalization will
--    be run in the event of any exceptions.
--
-- Since 0.5.0
bracketP :: (MonadStream m, MonadResource (StreamMonad m))
         => IO a -- ^ allocate
         -> (a -> IO ()) -- ^ free
<<<<<<< HEAD
         -> (a -> m ()) -- ^ inside
         -> m ()
=======
         -> (a -> m r) -- ^ inside
         -> m r
>>>>>>> 9feb53b5
bracketP alloc free inside = do
    (key, seed) <- liftStreamMonad $ allocate alloc free
    addCleanup (const $ release key) (inside seed)

<<<<<<< HEAD
#define GOALL(C, T) instance C => MonadStream (T) where { type Upstream (T) = Upstream m; type StreamMonad (T) = StreamMonad m; type Downstream (T) = Downstream m; await = lift await; leftover = lift . leftover; yield = lift . yield; yieldOr a = lift . yieldOr a; liftStreamMonad = lift . liftStreamMonad; addCleanup c r = liftWith (\run -> run $ addCleanup c r) >>= restoreT . return}
=======
#define GOALL(C, T) instance C => MonadStream (T) where { type Upstream (T) = Upstream m; type StreamMonad (T) = StreamMonad m; type StreamTerm (T) = StreamTerm m; type Downstream (T) = Downstream m; type Leftover (T) = Leftover m; await = lift await; awaitE = lift awaitE; leftover = lift . leftover; yield = lift . yield; yieldOr a = lift . yieldOr a; liftStreamMonad = lift . liftStreamMonad; addCleanup c r = liftWith (\run -> run $ addCleanup c r) >>= restoreT . return}
>>>>>>> 9feb53b5
#define GO(T) GOALL(MonadStream m, T m)
#define GOX(X, T) GOALL((MonadStream m, X), T m)
GO(IdentityT)
GO(ListT)
GO(MaybeT)
GOX(Error e, ErrorT e)
GO(ReaderT r)
GO(StateT s)
GOX(Monoid w, WriterT w)
GOX(Monoid w, RWST r w s)
GOX(Monoid w, Strict.RWST r w s)
GO(Strict.StateT s)
GOX(Monoid w, Strict.WriterT w)
GO(ResourceT)
#undef GO
#undef GOX
#undef GOALL

-- | Wait for input forever, calling the given inner @Pipe@ for each piece of
-- new input.
--
-- Since 0.5.0
awaitForever :: MonadStream m => (Upstream m -> m r') -> m ()
awaitForever inner =
    self
  where
    self = await >>= maybe (return ()) (\i -> inner i >> self)
{-# INLINE [1] awaitForever #-}

infixr 0 $$
infixl 1 $=
infixr 2 =$
infixr 2 =$=
infixr 0 $$+
infixr 0 $$++
infixr 0 $$+-

-- | The connect operator, which pulls data from a source and pushes to a sink.
-- When either side closes, the other side will immediately be closed as well.
-- If you would like to keep the @Source@ open to be used for another
-- operations, use the connect-and-resume operator '$$+'.
--
-- Since 0.4.0
($$) :: Monad m => Source m a -> Sink a m b -> m b
src $$ sink = do
    (rsrc, res) <- src $$+ sink
    rsrc $$+- return ()
    return res
{-# INLINE ($$) #-}

-- | Left fuse, combining a source and a conduit together into a new source.
--
-- Both the @Source@ and @Conduit@ will be closed when the newly-created
-- @Source@ is closed.
--
-- Leftover data from the @Conduit@ will be discarded.
--
-- Since 0.4.0
($=) :: Monad m => Source m a -> Conduit a m b -> Source m b
SourceM src $= ConduitM con = SourceM $ src `pipeL` con
{-# INLINE ($=) #-}

-- | Fusion operator, combining two @Conduit@s together into a new @Conduit@.
--
-- Both @Conduit@s will be closed when the newly-created @Conduit@ is closed.
--
-- Leftover data returned from the right @Conduit@ will be discarded.
--
-- Since 0.4.0
(=$=) :: Monad m => Conduit a m b -> Conduit b m c -> Conduit a m c
ConduitM l =$= ConduitM r = ConduitM $ l `pipeL` r
{-# INLINE (=$=) #-}

-- | Right fuse, combining a conduit and a sink together into a new sink.
--
-- Both the @Conduit@ and @Sink@ will be closed when the newly-created @Sink@
-- is closed.
--
-- Leftover data returned from the @Sink@ will be discarded.
--
-- Since 0.4.0
(=$) :: Monad m => Conduit a m b -> Sink b m c -> Sink a m c
ConduitM l =$ Sink r = Sink $ l `pipeL` r
{-# INLINE (=$) #-}

-- | The connect-and-resume operator. This does not close the @Source@, but
-- instead returns it to be used again. This allows a @Source@ to be used
-- incrementally in a large program, without forcing the entire program to live
-- in the @Sink@ monad.
--
-- Mnemonic: connect + do more.
--
-- Since 0.5.0
($$+) :: Monad m => Source m a -> Sink a m b -> m (ResumableSource m a, b)
SourceM src $$+ Sink sink = connectResume (ResumableSource src (return ())) sink
{-# INLINE ($$+) #-}

-- | Continue processing after usage of @$$+@.
--
-- Since 0.5.0
($$++) :: Monad m => ResumableSource m a -> Sink a m b -> m (ResumableSource m a, b)
rsrc $$++ Sink sink = rsrc `connectResume` sink
{-# INLINE ($$++) #-}

-- | Complete processing of a @ResumableSource@. This will run the finalizer
-- associated with the @ResumableSource@. In order to guarantee process resource
-- finalization, you /must/ use this operator after using @$$+@ and @$$++@.
--
-- Since 0.5.0
($$+-) :: Monad m => ResumableSource m a -> Sink a m b -> m b
rsrc $$+- Sink sink = do
    (ResumableSource _ final, res) <- connectResume rsrc sink
    final
    return res
{-# INLINE ($$+-) #-}

sourceList :: MonadStream m => [Downstream m] -> m ()
sourceList = mapM_ yield
{-# INLINE sourceList #-}

type MonadSource m a = forall source. (MonadStream source, a ~ Downstream source, StreamMonad source ~ m) => source ()
type MonadConduit a m b = forall conduit. (MonadStream conduit, a ~ Upstream conduit, b ~ Downstream conduit, StreamMonad conduit ~ m) => conduit ()
type MonadSink a m b = forall sink. (MonadStream sink, a ~ Upstream sink, StreamMonad sink ~ m) => sink b

<<<<<<< HEAD
-- | Borrowed from pipes, hopefully will be released separately.
class MFunctor t where
    hoist :: Monad m
          => (forall a. m a -> n a)
          -> t m b
          -> t n b
instance MFunctor (Pipe l i o u) where
    hoist = transPipe

-- | Unwraps a @ResumableSource@ into a @Source@ and a finalizer.
--
-- A @ResumableSource@ represents a @Source@ which has already been run, and
-- therefore has a finalizer registered. As a result, if we want to turn it
-- into a regular @Source@, we need to ensure that the finalizer will be run
-- appropriately. By appropriately, I mean:
--
-- * If a new finalizer is registered, the old one should not be called.
-- * If the old one is called, it should not be called again.
--
-- This function returns both a @Source@ and a finalizer which ensures that the
-- above two conditions hold. Once you call that finalizer, the @Source@ is
-- invalidated and cannot be used.
--
-- Since 0.5.2
unwrapResumable :: MonadIO m => ResumableSource m o -> m (Source m o, m ())
unwrapResumable (ResumableSource src final) = do
    ref <- liftIO $ I.newIORef True
    let final' = do
            x <- liftIO $ I.readIORef ref
            when x final
    return (liftIO (I.writeIORef ref False) >> SourceM src, final')
=======
liftStreamIO :: (MonadStream m, MonadIO (StreamMonad m)) => IO a -> m a
liftStreamIO = liftStreamMonad . liftIO
>>>>>>> 9feb53b5
<|MERGE_RESOLUTION|>--- conflicted
+++ resolved
@@ -26,6 +26,7 @@
     , unwrapResumable
     , SourceM (..)
     , ConduitM (..)
+    , liftStreamIO
     , ($$)
     , ($=)
     , (=$)
@@ -38,13 +39,8 @@
 import Prelude (Monad (..), Functor (..), ($), const, IO, Maybe, Either, Bool (..), (.), either, mapM_, maybe)
 import Data.Void (Void)
 import Control.Applicative (Applicative (..))
-<<<<<<< HEAD
 import qualified Data.Conduit.Internal as CI
 import Data.Conduit.Internal (Pipe, transPipe, pipeL, connectResume, ResumableSource (..))
-=======
-import qualified Data.Conduit as C
-import Data.Conduit.Internal (Pipe)
->>>>>>> 9feb53b5
 import Control.Monad.Trans.Class (MonadTrans (..))
 import Control.Monad.Trans.Resource (allocate, release, MonadThrow, MonadResource, ResourceT)
 import Control.Monad.Trans.Control (liftWith, restoreT, MonadTransControl)
@@ -73,11 +69,7 @@
 type Source m o = SourceM o m ()
 
 newtype SourceM o m r = SourceM { unSourceM :: Pipe () () o () m r }
-<<<<<<< HEAD
     deriving (Functor, Applicative, Monad, MonadTrans, MonadIO, MonadThrow, MFunctor)
-=======
-    deriving (Functor, Applicative, Monad, MonadTrans, MonadIO, MonadThrow)
->>>>>>> 9feb53b5
 
 instance Monad m => Monoid (SourceM o m ()) where
     mempty = return ()
@@ -90,11 +82,7 @@
 type Conduit i m o = ConduitM i o m ()
 
 newtype ConduitM i o m r = ConduitM { unConduitM :: Pipe i i o () m r }
-<<<<<<< HEAD
     deriving (Functor, Applicative, Monad, MonadTrans, MonadIO, MonadThrow, MFunctor)
-=======
-    deriving (Functor, Applicative, Monad, MonadTrans, MonadIO, MonadThrow)
->>>>>>> 9feb53b5
 
 instance Monad m => Monoid (ConduitM i o m ()) where
     mempty = return ()
@@ -105,11 +93,7 @@
 --
 -- Since 0.6.0
 newtype Sink i m r = Sink { unSink :: Pipe i i Void () m r }
-<<<<<<< HEAD
     deriving (Functor, Applicative, Monad, MonadTrans, MonadIO, MonadThrow, MFunctor)
-=======
-    deriving (Functor, Applicative, Monad, MonadTrans, MonadIO, MonadThrow)
->>>>>>> 9feb53b5
 
 instance Monad m => Monoid (Sink i m ()) where
     mempty = return ()
@@ -258,22 +242,13 @@
 bracketP :: (MonadStream m, MonadResource (StreamMonad m))
          => IO a -- ^ allocate
          -> (a -> IO ()) -- ^ free
-<<<<<<< HEAD
-         -> (a -> m ()) -- ^ inside
-         -> m ()
-=======
          -> (a -> m r) -- ^ inside
          -> m r
->>>>>>> 9feb53b5
 bracketP alloc free inside = do
     (key, seed) <- liftStreamMonad $ allocate alloc free
     addCleanup (const $ release key) (inside seed)
 
-<<<<<<< HEAD
 #define GOALL(C, T) instance C => MonadStream (T) where { type Upstream (T) = Upstream m; type StreamMonad (T) = StreamMonad m; type Downstream (T) = Downstream m; await = lift await; leftover = lift . leftover; yield = lift . yield; yieldOr a = lift . yieldOr a; liftStreamMonad = lift . liftStreamMonad; addCleanup c r = liftWith (\run -> run $ addCleanup c r) >>= restoreT . return}
-=======
-#define GOALL(C, T) instance C => MonadStream (T) where { type Upstream (T) = Upstream m; type StreamMonad (T) = StreamMonad m; type StreamTerm (T) = StreamTerm m; type Downstream (T) = Downstream m; type Leftover (T) = Leftover m; await = lift await; awaitE = lift awaitE; leftover = lift . leftover; yield = lift . yield; yieldOr a = lift . yieldOr a; liftStreamMonad = lift . liftStreamMonad; addCleanup c r = liftWith (\run -> run $ addCleanup c r) >>= restoreT . return}
->>>>>>> 9feb53b5
 #define GO(T) GOALL(MonadStream m, T m)
 #define GOX(X, T) GOALL((MonadStream m, X), T m)
 GO(IdentityT)
@@ -398,7 +373,6 @@
 type MonadConduit a m b = forall conduit. (MonadStream conduit, a ~ Upstream conduit, b ~ Downstream conduit, StreamMonad conduit ~ m) => conduit ()
 type MonadSink a m b = forall sink. (MonadStream sink, a ~ Upstream sink, StreamMonad sink ~ m) => sink b
 
-<<<<<<< HEAD
 -- | Borrowed from pipes, hopefully will be released separately.
 class MFunctor t where
     hoist :: Monad m
@@ -430,7 +404,6 @@
             x <- liftIO $ I.readIORef ref
             when x final
     return (liftIO (I.writeIORef ref False) >> SourceM src, final')
-=======
+
 liftStreamIO :: (MonadStream m, MonadIO (StreamMonad m)) => IO a -> m a
-liftStreamIO = liftStreamMonad . liftIO
->>>>>>> 9feb53b5
+liftStreamIO = liftStreamMonad . liftIO