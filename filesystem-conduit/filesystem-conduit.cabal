Name:                filesystem-conduit
<<<<<<< HEAD
Version:             0.2.0.1
=======
Version:             0.3.0
>>>>>>> 43528881
Synopsis:            Use system-filepath data types with conduits.
Description:         Provides ability to traverse a folder structure efficiently, as well as convenience wrappers for reading from and writing to files.
License:             BSD3
License-file:        LICENSE
Author:              Michael Snoyman
Maintainer:          michael@snoyman.com
Category:            Data, Conduit
Build-type:          Simple
Cabal-version:       >=1.8
Homepage:            http://github.com/snoyberg/conduit
extra-source-files:  test/main.hs

Library
  Exposed-modules:     Data.Conduit.Filesystem
  Build-depends:       base                     >= 4            && < 5
                     , containers
                     , transformers             >= 0.2.2        && < 0.3
                     , system-fileio            >= 0.3.3        && < 0.4
                     , system-filepath          >= 0.4.3        && < 0.5
                     , bytestring               >= 0.9
                     , text                     >= 0.11
<<<<<<< HEAD
                     , conduit                  >= 0.2          && < 0.3
=======
                     , conduit                  >= 0.3          && < 0.4
>>>>>>> 43528881
  ghc-options:     -Wall

  if os(windows)
    cpp-options: -DCABAL_OS_WINDOWS
    build-depends: Win32
  else
    build-depends: unix

test-suite test
    hs-source-dirs: test
    main-is: main.hs
    type: exitcode-stdio-1.0
    cpp-options:   -DTEST
    build-depends:   conduit
                   , base
                   , hspec
                   , HUnit
                   , QuickCheck
                   , bytestring
                   , blaze-builder
                   , transformers
                   , text
    ghc-options:     -Wall

source-repository head
  type:     git
  location: git://github.com/snoyberg/conduit.git<|MERGE_RESOLUTION|>--- conflicted
+++ resolved
@@ -1,9 +1,5 @@
 Name:                filesystem-conduit
-<<<<<<< HEAD
-Version:             0.2.0.1
-=======
 Version:             0.3.0
->>>>>>> 43528881
 Synopsis:            Use system-filepath data types with conduits.
 Description:         Provides ability to traverse a folder structure efficiently, as well as convenience wrappers for reading from and writing to files.
 License:             BSD3
@@ -25,11 +21,7 @@
                      , system-filepath          >= 0.4.3        && < 0.5
                      , bytestring               >= 0.9
                      , text                     >= 0.11
-<<<<<<< HEAD
-                     , conduit                  >= 0.2          && < 0.3
-=======
                      , conduit                  >= 0.3          && < 0.4
->>>>>>> 43528881
   ghc-options:     -Wall
 
   if os(windows)
