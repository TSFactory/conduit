--- conflicted
+++ resolved
@@ -1,9 +1,5 @@
 Name:                network-conduit
-<<<<<<< HEAD
-Version:             0.2.2
-=======
 Version:             0.3.0
->>>>>>> 43528881
 Synopsis:            Stream socket data using conduits.
 Description:         Stream socket data using conduits.
 License:             BSD3
@@ -24,11 +20,7 @@
   Build-depends:       base                     >= 4            && < 5
                      , transformers             >= 0.2.2        && < 0.3
                      , bytestring               >= 0.9
-<<<<<<< HEAD
-                     , conduit                  >= 0.2          && < 0.3
-=======
                      , conduit                  >= 0.3          && < 0.4
->>>>>>> 43528881
                      , lifted-base              >= 0.1          && < 0.2
                      , monad-control            >= 0.3          && < 0.4
   if flag(network-bytestring)
