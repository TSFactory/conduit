{-# OPTIONS_HADDOCK not-home #-}
{-# LANGUAGE CPP #-}
{-# LANGUAGE RankNTypes #-}
{-# LANGUAGE MultiParamTypeClasses #-}
{-# LANGUAGE DeriveDataTypeable #-}
{-# LANGUAGE FlexibleContexts #-}
module Data.Acquire.Internal
    ( Acquire (..)
    , Allocated (..)
    , with
    , mkAcquire
    , ReleaseType (..)
    , mkAcquireType
    ) where

import Control.Applicative (Applicative (..))
import Control.Monad.IO.Unlift (MonadIO (..), MonadUnliftIO, withRunInIO)
import qualified Control.Exception as E
import Data.Typeable (Typeable)
import Control.Monad (liftM, ap)
import qualified Control.Monad.Catch as C ()

-- | The way in which a release is called.
--
-- @since 1.1.2
data ReleaseType = ReleaseEarly
                 | ReleaseNormal
                 | ReleaseException
    deriving (Show, Read, Eq, Ord, Enum, Bounded, Typeable)

data Allocated a = Allocated !a !(ReleaseType -> IO ())

-- | A method for acquiring a scarce resource, providing the means of freeing
-- it when no longer needed. This data type provides
-- @Functor@/@Applicative@/@Monad@ instances for composing different resources
-- together. You can allocate these resources using either the @bracket@
-- pattern (via @with@) or using @ResourceT@ (via @allocateAcquire@).
--
-- This concept was originally introduced by Gabriel Gonzalez and described at:
-- <http://www.haskellforall.com/2013/06/the-resource-applicative.html>. The
-- implementation in this package is slightly different, due to taking a
-- different approach to async exception safety.
--
-- @since 1.1.0
newtype Acquire a = Acquire ((forall b. IO b -> IO b) -> IO (Allocated a))
    deriving Typeable

instance Functor Acquire where
    fmap = liftM
instance Applicative Acquire where
    pure a = Acquire (\_ -> return (Allocated a (const $ return ())))
    (<*>) = ap

instance Monad Acquire where
    return = pure
    Acquire f >>= g' = Acquire $ \restore -> do
        Allocated x free1 <- f restore
        let Acquire g = g' x
        Allocated y free2 <- g restore `E.onException` free1 ReleaseException
        return $! Allocated y (\rt -> free2 rt `E.finally` free1 rt)

instance MonadIO Acquire where
    liftIO f = Acquire $ \restore -> do
        x <- restore f
        return $! Allocated x (const $ return ())

-- | Create an @Acquire@ value using the given allocate and free functions.
--
-- @since 1.1.0
mkAcquire :: IO a -- ^ acquire the resource
          -> (a -> IO ()) -- ^ free the resource
          -> Acquire a
mkAcquire create free = Acquire $ \restore -> do
    x <- restore create
    return $! Allocated x (const $ free x)

-- | Same as 'mkAcquire', but the cleanup function will be informed of /how/
-- cleanup was initiated. This allows you to distinguish, for example, between
-- normal and exceptional exits.
--
-- @since 1.1.2
mkAcquireType
    :: IO a -- ^ acquire the resource
    -> (a -> ReleaseType -> IO ()) -- ^ free the resource
    -> Acquire a
mkAcquireType create free = Acquire $ \restore -> do
    x <- restore create
    return $! Allocated x (free x)

-- | Allocate the given resource and provide it to the provided function. The
-- resource will be freed as soon as the inner block is exited, whether
-- normally or via an exception. This function is similar in function to
-- @bracket@.
--
<<<<<<< HEAD
-- Since 1.1.0
with :: MonadUnliftIO m
=======
-- @since 1.1.0
with :: MonadBaseControl IO m
>>>>>>> c132c761
     => Acquire a
     -> (a -> m b)
     -> m b
with (Acquire f) g = withRunInIO $ \run -> E.mask $ \restore -> do
    Allocated x free <- f restore
    res <- restore (run (g x)) `E.onException` free ReleaseException
    free ReleaseNormal
<<<<<<< HEAD
    return res
=======
    return res

-- | Same as @with@, but uses the @MonadMask@ typeclass from exceptions instead
-- of @MonadBaseControl@ from exceptions.
--
-- @since 1.1.3
#if MIN_VERSION_exceptions(0,6,0)
withEx :: (C.MonadMask m, MonadIO m)
#else
withEx :: (C.MonadCatch m, MonadIO m)
#endif
       => Acquire a
       -> (a -> m b)
       -> m b
withEx (Acquire f) g = do
    -- We need to do some funny business, since the restore we get below is
    -- specialized to the m from the result, whereas we need a restore function
    -- in IO. Checking the current masking state is exactly how mask is
    -- implemented in base.
    origMS <- liftIO E.getMaskingState

    C.mask $ \restore -> do
        Allocated x free <- liftIO $ f $ case origMS of
            E.Unmasked -> unsafeUnmask
            _ -> id
        res <- restore (g x) `C.onException` liftIO (free ReleaseException)
        liftIO $ free ReleaseNormal
        return res
>>>>>>> c132c761
<|MERGE_RESOLUTION|>--- conflicted
+++ resolved
@@ -92,13 +92,8 @@
 -- normally or via an exception. This function is similar in function to
 -- @bracket@.
 --
-<<<<<<< HEAD
--- Since 1.1.0
+-- @since 1.1.0
 with :: MonadUnliftIO m
-=======
--- @since 1.1.0
-with :: MonadBaseControl IO m
->>>>>>> c132c761
      => Acquire a
      -> (a -> m b)
      -> m b
@@ -106,35 +101,4 @@
     Allocated x free <- f restore
     res <- restore (run (g x)) `E.onException` free ReleaseException
     free ReleaseNormal
-<<<<<<< HEAD
-    return res
-=======
-    return res
-
--- | Same as @with@, but uses the @MonadMask@ typeclass from exceptions instead
--- of @MonadBaseControl@ from exceptions.
---
--- @since 1.1.3
-#if MIN_VERSION_exceptions(0,6,0)
-withEx :: (C.MonadMask m, MonadIO m)
-#else
-withEx :: (C.MonadCatch m, MonadIO m)
-#endif
-       => Acquire a
-       -> (a -> m b)
-       -> m b
-withEx (Acquire f) g = do
-    -- We need to do some funny business, since the restore we get below is
-    -- specialized to the m from the result, whereas we need a restore function
-    -- in IO. Checking the current masking state is exactly how mask is
-    -- implemented in base.
-    origMS <- liftIO E.getMaskingState
-
-    C.mask $ \restore -> do
-        Allocated x free <- liftIO $ f $ case origMS of
-            E.Unmasked -> unsafeUnmask
-            _ -> id
-        res <- restore (g x) `C.onException` liftIO (free ReleaseException)
-        liftIO $ free ReleaseNormal
-        return res
->>>>>>> c132c761
+    return res