--- conflicted
+++ resolved
@@ -57,14 +57,7 @@
 
 import qualified Data.IntMap as IntMap
 import qualified Data.IORef as I
-<<<<<<< HEAD
 import Control.Monad.IO.Unlift (MonadIO (..), MonadUnliftIO, withRunInIO)
-=======
-import Control.Monad.Base (MonadBase, liftBase)
-import Control.Applicative (Applicative (..))
-import Control.Monad.IO.Unlift (MonadIO (..), MonadUnliftIO, withRunInIO)
-import Control.Monad (liftM)
->>>>>>> d90f4dde
 import qualified Control.Exception as E
 
 import Control.Monad.Trans.Resource.Internal
@@ -186,9 +179,6 @@
         stateCleanup ReleaseNormal istate
         return res
 
-<<<<<<< HEAD
-bracket_ :: MonadUnliftIO m
-=======
 -- | Like 'runResourceT', but checks whether the cleanup functions
 -- throw any exceptions. If they do, they are rethrown inside a
 -- 'ResourceCleanupException'.
@@ -204,8 +194,7 @@
         stateCleanupChecked Nothing istate
         return res
 
-bracket_ :: MonadBaseControl IO m
->>>>>>> d90f4dde
+bracket_ :: MonadUnliftIO m
          => IO () -- ^ allocate
          -> IO () -- ^ normal cleanup
          -> IO () -- ^ exceptional cleanup
